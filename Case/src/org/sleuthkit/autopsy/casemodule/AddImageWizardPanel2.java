--- conflicted
+++ resolved
@@ -55,8 +55,6 @@
     private String timeZone;
     //whether to not process FAT filesystem orphans
     private boolean noFatOrphans;
-    //whether to not process unalloc space
-    private boolean noUnallocSpace;
     // task that will clean up the created database file if the wizard is cancelled before it finishes
     private AddImageAction.CleanupTask cleanupImage; // initialized to null in readSettings()
     // flag to control the availiablity of next action
@@ -195,10 +193,6 @@
         imgPaths = (String[]) settings.getProperty(AddImageAction.IMGPATHS_PROP);
         timeZone = settings.getProperty(AddImageAction.TIMEZONE_PROP).toString();
         noFatOrphans = ((Boolean) settings.getProperty(AddImageAction.NOFATORPHANS_PROP)).booleanValue();
-<<<<<<< HEAD
-        noUnallocSpace = ((Boolean) settings.getProperty(AddImageAction.NOUNALLOC_PROP)).booleanValue();
-=======
->>>>>>> db5e80fb
 
         component.changeProgressBarTextAndColor("", 0, Color.black);
 
@@ -281,11 +275,7 @@
             }
 
 
-<<<<<<< HEAD
-            process = currentCase.makeAddImageProcess(timeZone, !noUnallocSpace, noFatOrphans);
-=======
             process = currentCase.makeAddImageProcess(timeZone, true, noFatOrphans);
->>>>>>> db5e80fb
             cancelledWhileRunning.enable();
             try {
                 process.run(imgPaths);
