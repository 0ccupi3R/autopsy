--- conflicted
+++ resolved
@@ -349,7 +349,7 @@
             }
             // start listening for TSK errors for the new case
             currentCase.tskErrorReporter = new IntervalErrorReportData(currentCase, MIN_SECONDS_BETWEEN_ERROR_REPORTS,
-                    NbBundle.getMessage(Case.class, "IntervalErrorReport.ErrorText"));
+                            NbBundle.getMessage(Case.class, "IntervalErrorReport.ErrorText"));
             doCaseChange(currentCase);
             SwingUtilities.invokeLater(() -> {
                 RecentCases.getInstance().addRecentCase(currentCase.name, currentCase.configFilePath); // update the recent cases
@@ -378,7 +378,7 @@
             WindowManager.getDefault().getMainWindow().setCursor(Cursor.getPredefinedCursor(Cursor.DEFAULT_CURSOR));
         });
     }
-
+    
     @Override
     public void receiveError(String context, String errorMessage) {
         /* NOTE: We are accessing tskErrorReporter from two different threads.
@@ -460,21 +460,15 @@
                 db = SleuthkitCase.newCase(dbName, UserPreferences.getDatabaseConnectionInfo(), caseDir);
             }
         } catch (TskCoreException ex) {
-<<<<<<< HEAD
             logger.log(Level.SEVERE, "Error creating a case: " + caseName + " in dir " + caseDir + " " + ex.getMessage(), ex); //NON-NLS
             SwingUtilities.invokeLater(() -> {
                 WindowManager.getDefault().getMainWindow().setCursor(Cursor.getPredefinedCursor(Cursor.DEFAULT_CURSOR));
             });
             throw new CaseActionException(NbBundle.getMessage(Case.class, "CaseOpenException.DatabaseSettingsIssue") + " " + ex.getMessage()); //NON-NLS
-=======
-            logger.log(Level.SEVERE, "Error creating a case: " + caseName + " in dir " + caseDir, ex); //NON-NLS
-            throw new CaseActionException(
-                    NbBundle.getMessage(Case.class, "Case.create.exception.msg", caseName, caseDir), ex);
         } catch (UserPreferencesException ex) {
             logger.log(Level.SEVERE, "Error accessing case database connection info", ex); //NON-NLS
             throw new CaseActionException(
                     NbBundle.getMessage(Case.class, "Case.databaseConnectionInfo.error.msg"), ex);
->>>>>>> 3c235d9b
         }
 
         /**
@@ -587,7 +581,7 @@
                     throw new CaseActionException(NbBundle.getMessage(Case.class, "Case.open.exception.multiUserCaseNotEnabled"));
                 }
                 try {
-                    db = SleuthkitCase.openCase(metadata.getCaseDatabaseName(), UserPreferences.getDatabaseConnectionInfo(), caseDir);
+                db = SleuthkitCase.openCase(metadata.getCaseDatabaseName(), UserPreferences.getDatabaseConnectionInfo(), caseDir);
                 } catch (UserPreferencesException ex) {
                     logger.log(Level.SEVERE, "Error accessing case database connection info", ex); //NON-NLS
                     throw new CaseActionException(
@@ -710,7 +704,7 @@
      *
      * @deprecated As of release 4.0, replaced by {@link #notifyAddingDataSource(java.util.UUID) and
      * {@link #notifyDataSourceAdded(org.sleuthkit.datamodel.Content, java.util.UUID) and
-     * {@link #notifyFailedAddingDataSource(java.util.UUID)}
+     * {@link #notifyFailedAddingDataSource(java.util.UUID)} 
      */
     @Deprecated
     public Image addImage(String imgPath, long imgId, String timeZone) throws CaseActionException {
@@ -725,13 +719,13 @@
 
     /**
      * Finishes adding new local data source to the case. Sends out event and
-     * reopens windows if needed.
+     * reopens windows if needed. 
      *
      * @param newDataSource new data source added
      *
      * @deprecated As of release 4.0, replaced by {@link #notifyAddingDataSource(java.util.UUID) and
      * {@link #notifyDataSourceAdded(org.sleuthkit.datamodel.Content, java.util.UUID) and
-     * {@link #notifyFailedAddingDataSource(java.util.UUID)}
+     * {@link #notifyFailedAddingDataSource(java.util.UUID)} 
      */
     @Deprecated
     void addLocalDataSource(Content newDataSource) {
