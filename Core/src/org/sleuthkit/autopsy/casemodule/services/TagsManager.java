--- conflicted
+++ resolved
@@ -130,10 +130,6 @@
         return TagNameDefinition.getStandardTagNames();
     }
     
-<<<<<<< HEAD
-    
-=======
->>>>>>> e8b64f78
     /**
      * Constructs a per case Autopsy service that manages the addition of
      * content and artifact tags to the case database.
