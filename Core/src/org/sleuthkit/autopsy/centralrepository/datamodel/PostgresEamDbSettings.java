--- conflicted
+++ resolved
@@ -490,11 +490,7 @@
         createArtifactInstancesTableTemplate.append("file_path text NOT NULL,");
         createArtifactInstancesTableTemplate.append("known_status integer NOT NULL,");
         createArtifactInstancesTableTemplate.append("comment text,");
-<<<<<<< HEAD
-        createArtifactInstancesTableTemplate.append("object_id integer,");
-=======
         createArtifactInstancesTableTemplate.append("file_obj_id integer,");
->>>>>>> 7eafe00d
         createArtifactInstancesTableTemplate.append("CONSTRAINT %s_multi_unique_ UNIQUE (data_source_id, value, file_path),");
         createArtifactInstancesTableTemplate.append("foreign key (case_id) references cases(id) ON UPDATE SET NULL ON DELETE SET NULL,");
         createArtifactInstancesTableTemplate.append("foreign key (data_source_id) references data_sources(id) ON UPDATE SET NULL ON DELETE SET NULL");
@@ -555,28 +551,16 @@
     }
 
     /**
-<<<<<<< HEAD
-     * Get the template for creating an index on the object_id column of an
-     * instance table. %s will exist in the template where the name of the new
-     * table will be addedd.
-     *
-     * @return a String which is a template for adding an index to the object_id
-=======
      * Get the template for creating an index on the file_obj_id column of an
      * instance table. %s will exist in the template where the name of the new
      * table will be addedd.
      *
      * @return a String which is a template for adding an index to the file_obj_id
->>>>>>> 7eafe00d
      *         column of a _instances table
      */
     static String getAddObjectIdIndexTemplate() {
         // Each "%s" will be replaced with the relevant TYPE_instances table name.
-<<<<<<< HEAD
-        return "CREATE INDEX IF NOT EXISTS %s_object_id ON %s (object_id)";
-=======
         return "CREATE INDEX IF NOT EXISTS %s_file_obj_id ON %s (file_obj_id)";
->>>>>>> 7eafe00d
     }
 
     public boolean insertDefaultDatabaseContent() {
