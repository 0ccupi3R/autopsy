/*
 * Central Repository
 *
 * Copyright 2015-2020 Basis Technology Corp.
 * Contact: carrier <at> sleuthkit <dot> org
 *
 * Licensed under the Apache License, Version 2.0 (the "License");
 * you may not use this file except in compliance with the License.
 * You may obtain a copy of the License at
 *
 *     http://www.apache.org/licenses/LICENSE-2.0
 *
 * Unless required by applicable law or agreed to in writing, software
 * distributed under the License is distributed on an "AS IS" BASIS,
 * WITHOUT WARRANTIES OR CONDITIONS OF ANY KIND, either express or implied.
 * See the License for the specific language governing permissions and
 * limitations under the License.
 */
package org.sleuthkit.autopsy.centralrepository.datamodel;

import java.sql.Connection;
import java.sql.ResultSet;
import java.sql.SQLException;
import java.sql.Statement;
import java.util.Arrays;
import java.util.List;
import java.util.Set;
import java.util.concurrent.locks.ReentrantReadWriteLock;
import java.util.logging.Level;
import org.apache.commons.dbcp2.BasicDataSource;
import org.openide.util.NbBundle.Messages;
import org.sleuthkit.autopsy.coreutils.Logger;
import org.sleuthkit.datamodel.TskData;
import org.sleuthkit.autopsy.casemodule.Case;
import org.sleuthkit.autopsy.coordinationservice.CoordinationService;

/**
 * Sqlite implementation of the Central Repository database. All methods in
 * AbstractSqlEamDb that read or write to the database should be overriden here
 * and use appropriate locking.
 */
final class SqliteCentralRepo extends RdbmsCentralRepo {

    private final static Logger LOGGER = Logger.getLogger(SqliteCentralRepo.class.getName());

    private static SqliteCentralRepo instance;

    private BasicDataSource connectionPool = null;

    private final SqliteCentralRepoSettings dbSettings;

    // While the Sqlite database should only be used for single users, it is still
    // possible for multiple threads to attempt to write to the database simultaneously. 
    private final ReentrantReadWriteLock rwLock = new ReentrantReadWriteLock(true);

    /**
     * Get the singleton instance of SqliteEamDb
     *
     * @return the singleton instance of SqliteEamDb
     *
     * @throws CentralRepoException if one or more default correlation type(s) have an
     *                        invalid db table name.
     */
    public synchronized static SqliteCentralRepo getInstance() throws CentralRepoException {
        if (instance == null) {
            instance = new SqliteCentralRepo();
        }

        return instance;
    }

    /**
     *
     * @throws CentralRepoException if the AbstractSqlEamDb class has one or more
     *                        default correlation type(s) having an invalid db
     *                        table name.
     */
    private SqliteCentralRepo() throws CentralRepoException {
        dbSettings = new SqliteCentralRepoSettings();
        bulkArtifactsThreshold = dbSettings.getBulkThreshold();
        
        this.updateExaminers();
    }

    @Override
    public void shutdownConnections() throws CentralRepoException {
        try {
            synchronized (this) {
                if (null != connectionPool) {
                    connectionPool.close();
                    connectionPool = null; // force it to be re-created on next connect()
                }
                clearCaches();
            }
        } catch (SQLException ex) {
            throw new CentralRepoException("Failed to close existing database connections.", ex); // NON-NLS
        }
    }

    @Override
    public void updateSettings() {
        synchronized (this) {
            dbSettings.loadSettings();
            bulkArtifactsThreshold = dbSettings.getBulkThreshold();
        }
    }

    @Override
    public void saveSettings() {
        synchronized (this) {
            dbSettings.saveSettings();
        }
    }

    @Override
    public void reset() throws CentralRepoException {
        try {
            acquireExclusiveLock();

            Connection conn = connect();

            try {

                Statement dropContent = conn.createStatement();
                dropContent.executeUpdate("DELETE FROM organizations");
                dropContent.executeUpdate("DELETE FROM cases");
                dropContent.executeUpdate("DELETE FROM data_sources");
                dropContent.executeUpdate("DELETE FROM reference_sets");
                dropContent.executeUpdate("DELETE FROM artifact_types");
                dropContent.executeUpdate("DELETE FROM db_info");

                String instancesTemplate = "DELETE FROM %s_instances";
                String referencesTemplate = "DELETE FROM global_files";
                for (CorrelationAttributeInstance.Type type : defaultCorrelationTypes) {
                    dropContent.executeUpdate(String.format(instancesTemplate, type.getDbTableName()));
                    // FUTURE: support other reference types
                    if (type.getId() == CorrelationAttributeInstance.FILES_TYPE_ID) {
                        dropContent.executeUpdate(String.format(referencesTemplate, type.getDbTableName()));
                    }
                }

                dropContent.executeUpdate("VACUUM");
            } catch (SQLException ex) {
                LOGGER.log(Level.WARNING, "Failed to reset database.", ex);
            } finally {
                CentralRepoDbUtil.closeConnection(conn);
            }

            RdbmsCentralRepoFactory centralRepoSchemaFactory =  new RdbmsCentralRepoFactory(CentralRepoPlatforms.SQLITE, dbSettings);
            centralRepoSchemaFactory.insertDefaultDatabaseContent();
        } finally {
            releaseExclusiveLock();
        }
    }

    /**
     * Setup a connection pool for db connections.
     *
     */
    @Messages({"SqliteEamDb.databaseMissing.message=Central repository database missing"})
    private void setupConnectionPool(boolean foreignKeysEnabled) throws CentralRepoException {

        if (dbSettings.dbFileExists() == false) {
            throw new CentralRepoException("Central repository database missing", Bundle.SqliteEamDb_databaseMissing_message());
        }

        connectionPool = new BasicDataSource();
        connectionPool.setDriverClassName(dbSettings.getDriver());
        connectionPool.setUrl(dbSettings.getConnectionURL());

        // tweak pool configuration
        connectionPool.setInitialSize(50);
        connectionPool.setMaxTotal(-1);
        connectionPool.setMaxIdle(-1);
        connectionPool.setMaxWaitMillis(1000);
        connectionPool.setValidationQuery(dbSettings.getValidationQuery());
        if (foreignKeysEnabled) {
            connectionPool.setConnectionInitSqls(Arrays.asList("PRAGMA foreign_keys = ON"));
        } else {
            connectionPool.setConnectionInitSqls(Arrays.asList("PRAGMA foreign_keys = OFF"));
        }
    }

    /**
     * Lazily setup Singleton connection on first request.
     *
     * @param foreignKeys determines if foreign keys should be enforced during
     *                    this connection for SQLite
     *
     * @return A connection from the connection pool.
     *
     * @throws CentralRepoException
     */
    @Messages({"SqliteEamDb.connectionFailedMessage.message=Error getting connection to database.",
        "SqliteEamDb.centralRepositoryDisabled.message=Central Repository module is not enabled."})
    @Override
    protected Connection connect(boolean foreignKeys) throws CentralRepoException {
        synchronized (this) {
            if (!CentralRepository.isEnabled()) {
                throw new CentralRepoException("Central repository database missing", Bundle.SqliteEamDb_centralRepositoryDisabled_message()); // NON-NLS
            }
            if (connectionPool == null) {
                setupConnectionPool(foreignKeys);
            }
            try {
                return connectionPool.getConnection();
            } catch (SQLException ex) {
                throw new CentralRepoException("Error getting connection from connection pool.", Bundle.SqliteEamDb_connectionFailedMessage_message(), ex); // NON-NLS
            }
        }
    }

    /**
     * Lazily setup Singleton connection on first request with foreign keys
     * enforced.
     *
     * @return A connection from the connection pool.
     *
     * @throws CentralRepoException
     */
    @Override
    protected Connection connect() throws CentralRepoException {
        return connect(true);
    }

    @Override
    protected String getConflictClause() {
        // For sqlite, our conflict clause is part of the table schema
        return "";
    }

    @Override
    protected Connection getEphemeralConnection() {
         return this.dbSettings.getEphemeralConnection();
     }
    /**
     * Add a new name/value pair in the db_info table.
     *
     * @param name  Key to set
     * @param value Value to set
     *
     * @throws CentralRepoException
     */
    @Override
    public void newDbInfo(String name, String value) throws CentralRepoException {
        try {
            acquireExclusiveLock();
            super.newDbInfo(name, value);
        } finally {
            releaseExclusiveLock();
        }
    }

    /**
     * Get the value for the given name from the name/value db_info table.
     *
     * @param name Name to search for
     *
     * @return value associated with name.
     *
     * @throws CentralRepoException
     */
    @Override
    public String getDbInfo(String name) throws CentralRepoException {
        try {
            acquireSharedLock();
            return super.getDbInfo(name);
        } finally {
            releaseSharedLock();
        }
    }

    /**
     * Update the value for a name in the name/value db_info table.
     *
     * @param name  Name to find
     * @param value Value to assign to name.
     *
     * @throws CentralRepoException
     */
    @Override
    public void updateDbInfo(String name, String value) throws CentralRepoException {
        try {
            acquireExclusiveLock();
            super.updateDbInfo(name, value);
        } finally {
            releaseExclusiveLock();
        }
    }

    /**
     * Creates new Case in the database from the given case
     *
     * @param autopsyCase The case to add
     */
    @Override
    public CorrelationCase newCase(Case autopsyCase) throws CentralRepoException {
        try {
            acquireExclusiveLock();
            return super.newCase(autopsyCase);
        } finally {
            releaseExclusiveLock();
        }
    }

    @Override
    public void addDataSourceObjectId(int rowId, long dataSourceObjectId) throws CentralRepoException {
        try {
            acquireExclusiveLock();
            super.addDataSourceObjectId(rowId, dataSourceObjectId);
        } finally {
            releaseExclusiveLock();
        }
    }

    /**
     * Creates new Case in the database
     *
     * Expects the Organization for this case to already exist in the database.
     *
     * @param eamCase The case to add
     */
    @Override
    public CorrelationCase newCase(CorrelationCase eamCase) throws CentralRepoException {
        try {
            acquireExclusiveLock();
            return super.newCase(eamCase);
        } finally {
            releaseExclusiveLock();
        }
    }

    /**
     * Updates an existing Case in the database
     *
     * @param eamCase The case to update
     */
    @Override
    public void updateCase(CorrelationCase eamCase) throws CentralRepoException {
        try {
            acquireExclusiveLock();
            super.updateCase(eamCase);
        } finally {
            releaseExclusiveLock();
        }
    }

    /**
     * Retrieves Case details based on Case UUID
     *
     * @param caseUUID unique identifier for a case
     *
     * @return The retrieved case
     */
    @Override
    public CorrelationCase getCaseByUUID(String caseUUID) throws CentralRepoException {
        try {
            acquireSharedLock();
            return super.getCaseByUUID(caseUUID);
        } finally {
            releaseSharedLock();
        }
    }

    /**
     * Retrieves Case details based on Case ID
     *
     * @param caseID unique identifier for a case
     *
     * @return The retrieved case
     */
    @Override
    public CorrelationCase getCaseById(int caseId) throws CentralRepoException {
        try {
            acquireSharedLock();
            return super.getCaseById(caseId);
        } finally {
            releaseSharedLock();
        }

    }

    /**
     * Retrieves cases that are in DB.
     *
     * @return List of cases
     */
    @Override
    public List<CorrelationCase> getCases() throws CentralRepoException {
        try {
            acquireSharedLock();
            return super.getCases();
        } finally {
            releaseSharedLock();
        }
    }

    /**
     * Creates new Data Source in the database
     *
     * @param eamDataSource the data source to add
     */
    @Override
    public CorrelationDataSource newDataSource(CorrelationDataSource eamDataSource) throws CentralRepoException {
        try {
            acquireExclusiveLock();
            return super.newDataSource(eamDataSource);
        } finally {
            releaseExclusiveLock();
        }
    }

    /**
     * Retrieves Data Source details based on data source device ID
     *
     * @param correlationCase    the current CorrelationCase used for ensuring
     *                           uniqueness of DataSource
     * @param dataSourceDeviceId the data source device ID number
     *
     * @return The data source
     */
    @Override
    public CorrelationDataSource getDataSource(CorrelationCase correlationCase, Long caseDbDataSourceId) throws CentralRepoException {
        try {
            acquireSharedLock();
            return super.getDataSource(correlationCase, caseDbDataSourceId);
        } finally {
            releaseSharedLock();
        }
    }

    /**
     * Retrieves Data Source details based on data source ID
     *
     * @param correlationCase the current CorrelationCase used for ensuring
     *                        uniqueness of DataSource
     * @param dataSourceId    the data source ID number
     *
     * @return The data source
     */
    @Override
    public CorrelationDataSource getDataSourceById(CorrelationCase correlationCase, int dataSourceId) throws CentralRepoException {
        try {
            acquireSharedLock();
            return super.getDataSourceById(correlationCase, dataSourceId);
        } finally {
            releaseSharedLock();
        }
    }

    /**
     * Return a list of data sources in the DB
     *
     * @return list of data sources in the DB
     */
    @Override
    public List<CorrelationDataSource> getDataSources() throws CentralRepoException {
        try {
            acquireSharedLock();
            return super.getDataSources();
        } finally {
            releaseSharedLock();
        }
    }

    /**
     * Changes the name of a data source in the DB
     *
     * @param eamDataSource The data source
     * @param newName       The new name
     *
     * @throws CentralRepoException
     */
    @Override
    public void updateDataSourceName(CorrelationDataSource eamDataSource, String newName) throws CentralRepoException {
        try {
            acquireExclusiveLock();
            super.updateDataSourceName(eamDataSource, newName);
        } finally {
            releaseExclusiveLock();
        }
    }

    /**
     * Updates the MD5 hash value in an existing data source in the database.
     *
     * @param eamDataSource The data source to update
     */
    @Override
    public void updateDataSourceMd5Hash(CorrelationDataSource eamDataSource) throws CentralRepoException {
        try {
            acquireExclusiveLock();
            super.updateDataSourceMd5Hash(eamDataSource);
        } finally {
            releaseExclusiveLock();
        }
    }

    /**
     * Updates the SHA-1 hash value in an existing data source in the database.
     *
     * @param eamDataSource The data source to update
     */
    @Override
    public void updateDataSourceSha1Hash(CorrelationDataSource eamDataSource) throws CentralRepoException {
        try {
            acquireExclusiveLock();
            super.updateDataSourceSha1Hash(eamDataSource);
        } finally {
            releaseExclusiveLock();
        }
    }

    /**
     * Updates the SHA-256 hash value in an existing data source in the
     * database.
     *
     * @param eamDataSource The data source to update
     */
    @Override
    public void updateDataSourceSha256Hash(CorrelationDataSource eamDataSource) throws CentralRepoException {
        try {
            acquireExclusiveLock();
            super.updateDataSourceSha256Hash(eamDataSource);
        } finally {
            releaseExclusiveLock();
        }
    }

    /**
     * Inserts new Artifact(s) into the database. Should add associated Case and
     * Data Source first.
     *
     * @param eamArtifact The artifact to add
     */
    @Override
    public void addArtifactInstance(CorrelationAttributeInstance eamArtifact) throws CentralRepoException {
        try {
            acquireExclusiveLock();
            super.addArtifactInstance(eamArtifact);
        } finally {
            releaseExclusiveLock();
        }
    }

    @Override
    public List<CorrelationAttributeInstance> getArtifactInstancesByTypeValue(CorrelationAttributeInstance.Type aType, String value) throws CentralRepoException, CorrelationAttributeNormalizationException {
        try {
            acquireSharedLock();
            return super.getArtifactInstancesByTypeValue(aType, value);
        } finally {
            releaseSharedLock();
        }
    }

    @Override
    public List<CorrelationAttributeInstance> getArtifactInstancesByTypeValues(CorrelationAttributeInstance.Type aType, List<String> values) throws CentralRepoException, CorrelationAttributeNormalizationException {
        try {
            acquireSharedLock();
            return super.getArtifactInstancesByTypeValues(aType, values);
        } finally {
            releaseSharedLock();
        }
    }

    @Override
    public List<CorrelationAttributeInstance> getArtifactInstancesByTypeValuesAndCases(CorrelationAttributeInstance.Type aType, List<String> values, List<Integer> caseIds) throws CentralRepoException, CorrelationAttributeNormalizationException {
        try {
            acquireSharedLock();
            return super.getArtifactInstancesByTypeValuesAndCases(aType, values, caseIds);
        } finally {
            releaseSharedLock();
        }
    }

    /**
     * Retrieves number of artifact instances in the database that are
     * associated with the ArtifactType and artifactValue of the given artifact.
     *
     * @param aType The correlation type
     * @param value The value to search for
     *
     * @return Number of artifact instances having ArtifactType and
     *         ArtifactValue.
     *
     * @throws CentralRepoException
     */
    @Override
    public Long getCountArtifactInstancesByTypeValue(CorrelationAttributeInstance.Type aType, String value) throws CentralRepoException, CorrelationAttributeNormalizationException {
        try {
            acquireSharedLock();
            return super.getCountArtifactInstancesByTypeValue(aType, value);
        } finally {
            releaseSharedLock();
        }
    }

    @Override
    public int getFrequencyPercentage(CorrelationAttributeInstance corAttr) throws CentralRepoException, CorrelationAttributeNormalizationException {
        try {
            acquireSharedLock();
            return super.getFrequencyPercentage(corAttr);
        } finally {
            releaseSharedLock();
        }
    }

    /**
     * Retrieves number of unique caseDisplayName / dataSource tuples in the
     * database that are associated with the artifactType and artifactValue of
     * the given artifact.
     *
     * @param aType The correlation type
     * @param value The value to search for
     *
     * @return Number of unique tuples
     *
     * @throws CentralRepoException
     */
    @Override
    public Long getCountUniqueCaseDataSourceTuplesHavingTypeValue(CorrelationAttributeInstance.Type aType, String value) throws CentralRepoException, CorrelationAttributeNormalizationException {
        try {
            acquireSharedLock();
            return super.getCountUniqueCaseDataSourceTuplesHavingTypeValue(aType, value);
        } finally {
            releaseSharedLock();
        }
    }

    @Override
    public Long getCountUniqueDataSources() throws CentralRepoException {
        try {
            acquireSharedLock();
            return super.getCountUniqueDataSources();
        } finally {
            releaseSharedLock();
        }
    }

    /**
     * Retrieves number of eamArtifact instances in the database that are
     * associated with the caseDisplayName and dataSource of the given
     * eamArtifact instance.
     *
     * @param caseUUID     Case ID to search for
     * @param dataSourceID Data source ID to search for
     *
     * @return Number of artifact instances having caseDisplayName and
     *         dataSource
     */
    @Override
    public Long getCountArtifactInstancesByCaseDataSource(CorrelationDataSource correlationDataSource) throws CentralRepoException {
        try {
            acquireSharedLock();
            return super.getCountArtifactInstancesByCaseDataSource(correlationDataSource);
        } finally {
            releaseSharedLock();
        }
    }

    /**
     * Executes a bulk insert of the eamArtifacts added from the
     * addAttributeInstanceBulk() method
     */
    @Override
    public void commitAttributeInstancesBulk() throws CentralRepoException {
        try {
            acquireExclusiveLock();
            super.commitAttributeInstancesBulk();
        } finally {
            releaseExclusiveLock();
        }
    }

    /**
     * Executes a bulk insert of the cases
     */
    @Override
    public void bulkInsertCases(List<CorrelationCase> cases) throws CentralRepoException {
        try {
            acquireExclusiveLock();
            super.bulkInsertCases(cases);
        } finally {
            releaseExclusiveLock();
        }
    }

    /**
     * Sets an eamArtifact instance to the given knownStatus. knownStatus should
     * be BAD if the file has been tagged with a notable tag and UNKNOWN
     * otherwise. If eamArtifact exists, it is updated. If eamArtifact does not
     * exist it is added with the given status.
     *
     * @param eamArtifact Artifact containing exactly one (1) ArtifactInstance.
     * @param knownStatus The status to change the artifact to. Should never be
     *                    KNOWN
     */
    @Override
    public void setAttributeInstanceKnownStatus(CorrelationAttributeInstance eamArtifact, TskData.FileKnown knownStatus) throws CentralRepoException {
        try {
            acquireExclusiveLock();
            super.setAttributeInstanceKnownStatus(eamArtifact, knownStatus);
        } finally {
            releaseExclusiveLock();
        }
    }

    /**
     * Count matching eamArtifacts instances that have knownStatus = "Bad".
     *
     * @param aType EamArtifact.Type to search for
     * @param value Value to search for
     *
     * @return Number of matching eamArtifacts
     */
    @Override
    public Long getCountArtifactInstancesKnownBad(CorrelationAttributeInstance.Type aType, String value) throws CentralRepoException, CorrelationAttributeNormalizationException {
        try {
            acquireSharedLock();
            return super.getCountArtifactInstancesKnownBad(aType, value);
        } finally {
            releaseSharedLock();
        }
    }

    /**
     * Gets list of distinct case display names, where each case has 1+ Artifact
     * Instance matching eamArtifact with knownStatus = "Bad".
     *
     * @param aType EamArtifact.Type to search for
     * @param value Value to search for
     *
     * @return List of cases containing this artifact with instances marked as
     *         bad
     *
     * @throws CentralRepoException
     */
    @Override
    public List<String> getListCasesHavingArtifactInstancesKnownBad(CorrelationAttributeInstance.Type aType, String value) throws CentralRepoException, CorrelationAttributeNormalizationException {
        try {
            acquireSharedLock();
            return super.getListCasesHavingArtifactInstancesKnownBad(aType, value);
        } finally {
            releaseSharedLock();
        }
    }

    /**
     * Remove a reference set and all values contained in it.
     *
     * @param referenceSetID
     *
     * @throws CentralRepoException
     */
    @Override
    public void deleteReferenceSet(int referenceSetID) throws CentralRepoException {
        try {
            acquireExclusiveLock();
            super.deleteReferenceSet(referenceSetID);
        } finally {
            releaseExclusiveLock();
        }
    }

    /**
     * Check if the given hash is in a specific reference set
     *
     * @param value
     * @param referenceSetID
     * @param correlationTypeID
     *
     * @return true if the hash is found in the reference set
     */
    @Override
    public boolean isValueInReferenceSet(String value, int referenceSetID, int correlationTypeID) throws CentralRepoException, CorrelationAttributeNormalizationException {
        try {
            acquireSharedLock();
            return super.isValueInReferenceSet(value, referenceSetID, correlationTypeID);
        } finally {
            releaseSharedLock();
        }
    }

    /**
     * Process the Artifact instance in the EamDb
     *
     * @param type                  EamArtifact.Type to search for
     * @param instanceTableCallback callback to process the instance
     *
     * @throws CentralRepoException
     */
    @Override
    public void processInstanceTable(CorrelationAttributeInstance.Type type, InstanceTableCallback instanceTableCallback) throws CentralRepoException {
        try {
            acquireSharedLock();
            super.processInstanceTable(type, instanceTableCallback);
        } finally {
            releaseSharedLock();
        }
    }

    /**
     * Process the Artifact instance in the EamDb
     *
     * @param type                  EamArtifact.Type to search for
     * @param instanceTableCallback callback to process the instance
     *
     * @throws CentralRepoException
     */
    @Override
    public void processInstanceTableWhere(CorrelationAttributeInstance.Type type, String whereClause, InstanceTableCallback instanceTableCallback) throws CentralRepoException {
        try {
            acquireSharedLock();
            super.processInstanceTableWhere(type, whereClause, instanceTableCallback);
        } finally {
            releaseSharedLock();
        }
    }

    /**
     * Process a SELECT query
     *
     * @param selectClause          query string to execute
     * @param instanceTableCallback callback to process the instance
     *
     * @throws CentralRepoException
     */
    @Override
    public void processSelectClause(String selectClause, InstanceTableCallback instanceTableCallback) throws CentralRepoException {
        try {
            acquireSharedLock();
            super.processSelectClause(selectClause, instanceTableCallback);
        } finally {
            releaseSharedLock();
        }        
    }      

    @Override
    public void executeInsertSQL(String insertSQL) throws CentralRepoException {
        try {
            acquireSharedLock();
            super.executeInsertSQL(insertSQL);
        } finally {
            releaseSharedLock();
        }
    }
    
    @Override
    public void executeSelectSQL(String selectSQL, CentralRepositoryDbQueryCallback queryCallback) throws CentralRepoException {
        try {
            acquireSharedLock();
            super.executeSelectSQL(selectSQL, queryCallback);
        } finally {
            releaseSharedLock();
        }
    }
    
<<<<<<< HEAD
    @Override
    public void updateExaminers() throws CentralRepoException {
        try {
            acquireSharedLock();
            super.updateExaminers();
        } finally {
            releaseSharedLock();
        }
    }
=======
>>>>>>> 28f124d1
    
    /**
     * Check whether a reference set with the given name/version is in the
     * central repo. Used to check for name collisions when creating reference
     * sets.
     *
     * @param referenceSetName
     * @param version
     *
     * @return true if a matching set is found
     *
     * @throws CentralRepoException
     */
    @Override
    public boolean referenceSetExists(String referenceSetName, String version) throws CentralRepoException {
        try {
            acquireSharedLock();
            return super.referenceSetExists(referenceSetName, version);
        } finally {
            releaseSharedLock();
        }
    }

    /**
     * Is the artifact known as bad according to the reference entries?
     *
     * @param aType EamArtifact.Type to search for
     * @param value Value to search for
     *
     * @return Global known status of the artifact
     */
    @Override
    public boolean isArtifactKnownBadByReference(CorrelationAttributeInstance.Type aType, String value) throws CentralRepoException, CorrelationAttributeNormalizationException {
        try {
            acquireSharedLock();
            return super.isArtifactKnownBadByReference(aType, value);
        } finally {
            releaseSharedLock();
        }
    }

    /**
     * Add a new organization
     *
     * @return the Organization ID of the newly created organization.
     *
     * @param eamOrg The organization to add
     *
     * @throws CentralRepoException
     */
    @Override
    public CentralRepoOrganization newOrganization(CentralRepoOrganization eamOrg) throws CentralRepoException {
        try {
            acquireExclusiveLock();
            return super.newOrganization(eamOrg);
        } finally {
            releaseExclusiveLock();
        }
    }

    /**
     * Get all organizations
     *
     * @return A list of all organizations
     *
     * @throws CentralRepoException
     */
    @Override
    public List<CentralRepoOrganization> getOrganizations() throws CentralRepoException {
        try {
            acquireSharedLock();
            return super.getOrganizations();
        } finally {
            releaseSharedLock();
        }
    }

    /**
     * Get an organization having the given ID
     *
     * @param orgID The id to look up
     *
     * @return The organization with the given ID
     *
     * @throws CentralRepoException
     */
    @Override
    public CentralRepoOrganization getOrganizationByID(int orgID) throws CentralRepoException {
        try {
            acquireSharedLock();
            return super.getOrganizationByID(orgID);
        } finally {
            releaseSharedLock();
        }
    }

    @Override
    public void updateOrganization(CentralRepoOrganization updatedOrganization) throws CentralRepoException {
        try {
            acquireExclusiveLock();
            super.updateOrganization(updatedOrganization);
        } finally {
            releaseExclusiveLock();
        }
    }

    @Override
    public void deleteOrganization(CentralRepoOrganization organizationToDelete) throws CentralRepoException {
        try {
            acquireExclusiveLock();
            super.deleteOrganization(organizationToDelete);
        } finally {
            releaseExclusiveLock();
        }
    }

    /**
     * Add a new Global Set
     *
     * @param eamGlobalSet The global set to add
     *
     * @return The ID of the new global set
     *
     * @throws CentralRepoException
     */
    @Override
    public int newReferenceSet(CentralRepoFileSet eamGlobalSet) throws CentralRepoException {
        try {
            acquireExclusiveLock();
            return super.newReferenceSet(eamGlobalSet);
        } finally {
            releaseExclusiveLock();
        }
    }

    /**
     * Get a reference set by ID
     *
     * @param referenceSetID The ID to look up
     *
     * @return The global set associated with the ID
     *
     * @throws CentralRepoException
     */
    @Override
    public CentralRepoFileSet getReferenceSetByID(int referenceSetID) throws CentralRepoException {
        try {
            acquireSharedLock();
            return super.getReferenceSetByID(referenceSetID);
        } finally {
            releaseSharedLock();
        }
    }

    /**
     * Get all reference sets
     *
     * @param correlationType Type of sets to return
     *
     * @return List of all reference sets in the central repository
     *
     * @throws CentralRepoException
     */
    @Override
    public List<CentralRepoFileSet> getAllReferenceSets(CorrelationAttributeInstance.Type correlationType) throws CentralRepoException {
        try {
            acquireSharedLock();
            return super.getAllReferenceSets(correlationType);
        } finally {
            releaseSharedLock();
        }
    }

    /**
     * Add a new reference instance
     *
     * @param eamGlobalFileInstance The reference instance to add
     * @param correlationType       Correlation Type that this Reference
     *                              Instance is
     *
     * @throws CentralRepoException
     */
    @Override
    public void addReferenceInstance(CentralRepoFileInstance eamGlobalFileInstance, CorrelationAttributeInstance.Type correlationType) throws CentralRepoException {
        try {
            acquireExclusiveLock();
            super.addReferenceInstance(eamGlobalFileInstance, correlationType);
        } finally {
            releaseExclusiveLock();
        }
    }

    /**
     * Insert the bulk collection of Reference Type Instances
     *
     * @throws CentralRepoException
     */
    @Override
    public void bulkInsertReferenceTypeEntries(Set<CentralRepoFileInstance> globalInstances, CorrelationAttributeInstance.Type contentType) throws CentralRepoException {
        try {
            acquireExclusiveLock();
            super.bulkInsertReferenceTypeEntries(globalInstances, contentType);
        } finally {
            releaseExclusiveLock();
        }
    }

    /**
     * Get all reference entries having a given correlation type and value
     *
     * @param aType  Type to use for matching
     * @param aValue Value to use for matching
     *
     * @return List of all global file instances with a type and value
     *
     * @throws CentralRepoException
     */
    @Override
    public List<CentralRepoFileInstance> getReferenceInstancesByTypeValue(CorrelationAttributeInstance.Type aType, String aValue) throws CentralRepoException, CorrelationAttributeNormalizationException {
        try {
            acquireSharedLock();
            return super.getReferenceInstancesByTypeValue(aType, aValue);
        } finally {
            releaseSharedLock();
        }
    }

    /**
     * Add a new EamArtifact.Type to the db.
     *
     * @param newType New type to add.
     *
     * @return ID of this new Correlation Type
     *
     * @throws CentralRepoException
     */
    @Override
    public int newCorrelationType(CorrelationAttributeInstance.Type newType) throws CentralRepoException {
        try {
            acquireExclusiveLock();
            return super.newCorrelationType(newType);
        } finally {
            releaseExclusiveLock();
        }
    }

    /**
     * Get the list of EamArtifact.Type's that will be used to correlate
     * artifacts.
     *
     * @return List of EamArtifact.Type's. If none are defined in the database,
     *         the default list will be returned.
     *
     * @throws CentralRepoException
     */
    @Override
    public List<CorrelationAttributeInstance.Type> getDefinedCorrelationTypes() throws CentralRepoException {
        try {
            acquireSharedLock();
            return super.getDefinedCorrelationTypes();
        } finally {
            releaseSharedLock();
        }
    }

    /**
     * Get the list of enabled EamArtifact.Type's that will be used to correlate
     * artifacts.
     *
     * @return List of enabled EamArtifact.Type's. If none are defined in the
     *         database, the default list will be returned.
     *
     * @throws CentralRepoException
     */
    @Override
    public List<CorrelationAttributeInstance.Type> getEnabledCorrelationTypes() throws CentralRepoException {
        try {
            acquireSharedLock();
            return super.getEnabledCorrelationTypes();
        } finally {
            releaseSharedLock();
        }
    }

    /**
     * Get the list of supported EamArtifact.Type's that can be used to
     * correlate artifacts.
     *
     * @return List of supported EamArtifact.Type's. If none are defined in the
     *         database, the default list will be returned.
     *
     * @throws CentralRepoException
     */
    @Override
    public List<CorrelationAttributeInstance.Type> getSupportedCorrelationTypes() throws CentralRepoException {
        try {
            acquireSharedLock();
            return super.getSupportedCorrelationTypes();
        } finally {
            releaseSharedLock();
        }
    }

    /**
     * Update a EamArtifact.Type.
     *
     * @param aType EamArtifact.Type to update.
     *
     * @throws CentralRepoException
     */
    @Override
    public void updateCorrelationType(CorrelationAttributeInstance.Type aType) throws CentralRepoException {
        try {
            acquireExclusiveLock();
            super.updateCorrelationType(aType);
        } finally {
            releaseExclusiveLock();
        }
    }

    /**
     * Get the EamArtifact.Type that has the given Type.Id.
     *
     * @param typeId Type.Id of Correlation Type to get
     *
     * @return EamArtifact.Type or null if it doesn't exist.
     *
     * @throws CentralRepoException
     */
    @Override
    public CorrelationAttributeInstance.Type getCorrelationTypeById(int typeId) throws CentralRepoException {
        try {
            acquireSharedLock();
            return super.getCorrelationTypeById(typeId);
        } finally {
            releaseSharedLock();
        }
    }

    /**
     * Upgrade the schema of the database (if needed)
     *
     * @throws CentralRepoException
     */
    @Override
    public void upgradeSchema() throws CentralRepoException, SQLException, IncompatibleCentralRepoException {
        try {
            acquireExclusiveLock();
            super.upgradeSchema();
        } finally {
            releaseExclusiveLock();
        }
    }

    /**
     * Gets an exclusive lock (if applicable). Will return the lock if
     * successful, null if unsuccessful because locking isn't supported, and
     * throw an exception if we should have been able to get the lock but failed
     * (meaning the database is in use).
     *
     * @return the lock, or null if locking is not supported
     *
     * @throws CentralRepoException if the coordination service is running but we fail
     *                        to get the lock
     */
    @Override
    public CoordinationService.Lock getExclusiveMultiUserDbLock() throws CentralRepoException {
        // Multiple users are not supported for SQLite
        return null;
    }

    /**
     * Acquire the lock that provides exclusive access to the case database.
     * Call this method in a try block with a call to the lock release method in
     * an associated finally block.
     */
    private void acquireExclusiveLock() {
        rwLock.writeLock().lock();
    }

    /**
     * Release the lock that provides exclusive access to the database. This
     * method should always be called in the finally block of a try block in
     * which the lock was acquired.
     */
    private void releaseExclusiveLock() {
        rwLock.writeLock().unlock();
    }

    /**
     * Acquire the lock that provides shared access to the case database. Call
     * this method in a try block with a call to the lock release method in an
     * associated finally block.
     */
    private void acquireSharedLock() {
        rwLock.readLock().lock();
    }

    /**
     * Release the lock that provides shared access to the database. This method
     * should always be called in the finally block of a try block in which the
     * lock was acquired.
     */
    private void releaseSharedLock() {
        rwLock.readLock().unlock();
    }

    @Override
    boolean doesColumnExist(Connection conn, String tableName, String columnName) throws SQLException {
        final String tableInfoQueryTemplate = "PRAGMA table_info(%s)";  //NON-NLS
        ResultSet resultSet = null;
        Statement statement = null;
        boolean columnExists = false;
        try {
            statement = conn.createStatement();
            resultSet = statement.executeQuery(String.format(tableInfoQueryTemplate, tableName));
            while (resultSet.next()) {
                // the second value ( 2 ) is the column name
                if (resultSet.getString(2).equals(columnName)) {
                    columnExists = true;
                    break;
                }
            }
        } finally {
            CentralRepoDbUtil.closeResultSet(resultSet);
            CentralRepoDbUtil.closeStatement(statement);
        }
        return columnExists;
    }
}<|MERGE_RESOLUTION|>--- conflicted
+++ resolved
@@ -78,8 +78,6 @@
     private SqliteCentralRepo() throws CentralRepoException {
         dbSettings = new SqliteCentralRepoSettings();
         bulkArtifactsThreshold = dbSettings.getBulkThreshold();
-        
-        this.updateExaminers();
     }
 
     @Override
@@ -855,18 +853,6 @@
         }
     }
     
-<<<<<<< HEAD
-    @Override
-    public void updateExaminers() throws CentralRepoException {
-        try {
-            acquireSharedLock();
-            super.updateExaminers();
-        } finally {
-            releaseSharedLock();
-        }
-    }
-=======
->>>>>>> 28f124d1
     
     /**
      * Check whether a reference set with the given name/version is in the
