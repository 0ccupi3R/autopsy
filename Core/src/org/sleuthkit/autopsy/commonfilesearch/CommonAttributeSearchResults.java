/*
 * 
 * Autopsy Forensic Browser
 * 
 * Copyright 2018 Basis Technology Corp.
 * Contact: carrier <at> sleuthkit <dot> org
 * 
 * Licensed under the Apache License, Version 2.0 (the "License");
 * you may not use this file except in compliance with the License.
 * You may obtain a copy of the License at
 * 
 *     http://www.apache.org/licenses/LICENSE-2.0
 * 
 * Unless required by applicable law or agreed to in writing, software
 * distributed under the License is distributed on an "AS IS" BASIS,
 * WITHOUT WARRANTIES OR CONDITIONS OF ANY KIND, either express or implied.
 * See the License for the specific language governing permissions and
 * limitations under the License.
 */
package org.sleuthkit.autopsy.commonfilesearch;

import java.util.ArrayList;
import java.util.Collections;
import java.util.HashMap;
import java.util.List;
import java.util.Map;
import java.util.Map.Entry;
import org.sleuthkit.autopsy.centralrepository.datamodel.CorrelationAttributeInstance;
import org.sleuthkit.autopsy.centralrepository.datamodel.EamDb;
import org.sleuthkit.autopsy.centralrepository.datamodel.EamDbException;

/**
 * Stores the results from the various types of common attribute searching
 * Stores results based on how they are currently displayed in the UI
 */
final public class CommonAttributeSearchResults {

    // maps instance count to list of attribute values. 
<<<<<<< HEAD
    private final Map<Integer, CommonAttributeValueList> instanceCountToAttributeValues;
=======
    private final Map<Integer, List<CommonAttributeValue>> instanceCountToAttributeValues;

    private final int percentageThreshold;
>>>>>>> dac12011
    
    /**
     * Create a values object which can be handed off to the node factories.
     *
     * @param values list of CommonAttributeValue indexed by size of
     * CommonAttributeValue
     */
<<<<<<< HEAD
    CommonAttributeSearchResults(Map<Integer, CommonAttributeValueList> metadata){
        this.instanceCountToAttributeValues = metadata;
=======
    CommonAttributeSearchResults(Map<Integer, List<CommonAttributeValue>> metadata, int percentageThreshold) {
        //wrap in a new object in case any client code has used an unmodifiable collection
        this.instanceCountToAttributeValues = new HashMap<>(metadata);
        this.percentageThreshold = percentageThreshold;
>>>>>>> dac12011
    }

    /**
     * Find the child node whose children have the specified number of children.
     *
     * This is a convenience method - you can also iterate over
     * <code>getValues()</code>.
     *
     * @param instanceCount key
     * @return list of values which represent matches
     */
    CommonAttributeValueList getAttributeValuesForInstanceCount(Integer instanceCount) {
        return this.instanceCountToAttributeValues.get(instanceCount);
    }

    /**
     * Get an unmodifiable collection of values, indexed by number of
     * grandchildren, which represents the common attributes found in the
     * search.
     *
     * @return map of sizes of children to list of matches
<<<<<<< HEAD
     */    
public Map<Integer, CommonAttributeValueList> getMetadata() {
=======
     */
    public Map<Integer, List<CommonAttributeValue>> getMetadata() throws EamDbException {
        if(this.percentageThreshold == 0){
            return Collections.unmodifiableMap(this.instanceCountToAttributeValues);
        } else {
            return this.getMetadata(this.percentageThreshold);
        }
    }
    
    /**
     * Get an unmodifiable collection of values, indexed by number of
     * grandchildren, which represents the common attributes found in the
     * search.
     * 
     * Remove results which are not found in the portion of available data 
 sources described by maximumPercentageThreshold.
     * 
     * @return metadata
     */
    private Map<Integer, List<CommonAttributeValue>> getMetadata(int maximumPercentageThreshold) throws EamDbException {
        
        if(maximumPercentageThreshold == 0){
            return Collections.unmodifiableMap(this.instanceCountToAttributeValues);
        }
        
        CorrelationAttributeInstance.Type fileAttributeType = CorrelationAttributeInstance
                .getDefaultCorrelationTypes()
                .stream()
                .filter(filterType -> filterType.getId() == CorrelationAttributeInstance.FILES_TYPE_ID)
                .findFirst().get();
        
        EamDb eamDb = EamDb.getInstance();
        
        Map<Integer, List<CommonAttributeValue>> itemsToRemove = new HashMap<>();
        
        for(Entry<Integer, List<CommonAttributeValue>> listOfValues : Collections.unmodifiableMap(this.instanceCountToAttributeValues).entrySet()){
            
            final Integer key = listOfValues.getKey();
            final List<CommonAttributeValue> values = listOfValues.getValue();
            
            for(CommonAttributeValue value : values){
                
                int frequencyPercentage = eamDb.getFrequencyPercentage(new CorrelationAttributeInstance(fileAttributeType, value.getValue()));
                
                if(frequencyPercentage > maximumPercentageThreshold){
                    if(itemsToRemove.containsKey(key)){
                        itemsToRemove.get(key).add(value);
                    } else {
                        List<CommonAttributeValue> toRemove = new ArrayList<>();
                        toRemove.add(value);
                        itemsToRemove.put(key, toRemove);
                    }
                }
            }
        }
        
        for(Entry<Integer, List<CommonAttributeValue>> valuesToRemove : itemsToRemove.entrySet()){
            
            final Integer key = valuesToRemove.getKey();
            final List<CommonAttributeValue> values = valuesToRemove.getValue();
            
            for (CommonAttributeValue value : values){
                final List<CommonAttributeValue> instanceCountValue = this.instanceCountToAttributeValues.get(key);
                instanceCountValue.remove(value);
                
                if(instanceCountValue.isEmpty()){
                    this.instanceCountToAttributeValues.remove(key);
                }
            }
        }
        
>>>>>>> dac12011
        return Collections.unmodifiableMap(this.instanceCountToAttributeValues);
    }

    /**
     * How many distinct common files exist for this search results?
     *
     * @return number of common files
     */
    public int size() {

        int count = 0;
<<<<<<< HEAD
        for (CommonAttributeValueList data : this.instanceCountToAttributeValues.values()) {
            for(CommonAttributeValue md5 : data.getMetadataList()){
=======
        for (List<CommonAttributeValue> data : this.instanceCountToAttributeValues.values()) {
            for (CommonAttributeValue md5 : data) {
>>>>>>> dac12011
                count += md5.getInstanceCount();
            }
        }
        return count;
    }
}<|MERGE_RESOLUTION|>--- conflicted
+++ resolved
@@ -36,13 +36,9 @@
 final public class CommonAttributeSearchResults {
 
     // maps instance count to list of attribute values. 
-<<<<<<< HEAD
     private final Map<Integer, CommonAttributeValueList> instanceCountToAttributeValues;
-=======
-    private final Map<Integer, List<CommonAttributeValue>> instanceCountToAttributeValues;
 
     private final int percentageThreshold;
->>>>>>> dac12011
     
     /**
      * Create a values object which can be handed off to the node factories.
@@ -50,15 +46,10 @@
      * @param values list of CommonAttributeValue indexed by size of
      * CommonAttributeValue
      */
-<<<<<<< HEAD
-    CommonAttributeSearchResults(Map<Integer, CommonAttributeValueList> metadata){
-        this.instanceCountToAttributeValues = metadata;
-=======
-    CommonAttributeSearchResults(Map<Integer, List<CommonAttributeValue>> metadata, int percentageThreshold) {
+    CommonAttributeSearchResults(Map<Integer, CommonAttributeValueList> metadata, int percentageThreshold) {
         //wrap in a new object in case any client code has used an unmodifiable collection
         this.instanceCountToAttributeValues = new HashMap<>(metadata);
         this.percentageThreshold = percentageThreshold;
->>>>>>> dac12011
     }
 
     /**
@@ -80,12 +71,8 @@
      * search.
      *
      * @return map of sizes of children to list of matches
-<<<<<<< HEAD
-     */    
-public Map<Integer, CommonAttributeValueList> getMetadata() {
-=======
      */
-    public Map<Integer, List<CommonAttributeValue>> getMetadata() throws EamDbException {
+    public Map<Integer, CommonAttributeValueList> getMetadata() throws EamDbException {
         if(this.percentageThreshold == 0){
             return Collections.unmodifiableMap(this.instanceCountToAttributeValues);
         } else {
@@ -103,7 +90,7 @@
      * 
      * @return metadata
      */
-    private Map<Integer, List<CommonAttributeValue>> getMetadata(int maximumPercentageThreshold) throws EamDbException {
+    private Map<Integer, CommonAttributeValueList> getMetadata(int maximumPercentageThreshold) throws EamDbException {
         
         if(maximumPercentageThreshold == 0){
             return Collections.unmodifiableMap(this.instanceCountToAttributeValues);
@@ -119,12 +106,12 @@
         
         Map<Integer, List<CommonAttributeValue>> itemsToRemove = new HashMap<>();
         
-        for(Entry<Integer, List<CommonAttributeValue>> listOfValues : Collections.unmodifiableMap(this.instanceCountToAttributeValues).entrySet()){
+        for(Entry<Integer, CommonAttributeValueList> listOfValues : Collections.unmodifiableMap(this.instanceCountToAttributeValues).entrySet()){
             
             final Integer key = listOfValues.getKey();
-            final List<CommonAttributeValue> values = listOfValues.getValue();
+            final CommonAttributeValueList values = listOfValues.getValue();
             
-            for(CommonAttributeValue value : values){
+            for(CommonAttributeValue value : values.getDelayedMetadataList()){ // Need the real metadata
                 
                 int frequencyPercentage = eamDb.getFrequencyPercentage(new CorrelationAttributeInstance(fileAttributeType, value.getValue()));
                 
@@ -146,16 +133,15 @@
             final List<CommonAttributeValue> values = valuesToRemove.getValue();
             
             for (CommonAttributeValue value : values){
-                final List<CommonAttributeValue> instanceCountValue = this.instanceCountToAttributeValues.get(key);
-                instanceCountValue.remove(value);
+                final CommonAttributeValueList instanceCountValue = this.instanceCountToAttributeValues.get(key);
+                instanceCountValue.removeMetaData(value);
                 
-                if(instanceCountValue.isEmpty()){
+                if(instanceCountValue.getDelayedMetadataList().isEmpty()){ // Check the real metadata
                     this.instanceCountToAttributeValues.remove(key);
                 }
             }
         }
         
->>>>>>> dac12011
         return Collections.unmodifiableMap(this.instanceCountToAttributeValues);
     }
 
@@ -167,13 +153,8 @@
     public int size() {
 
         int count = 0;
-<<<<<<< HEAD
         for (CommonAttributeValueList data : this.instanceCountToAttributeValues.values()) {
             for(CommonAttributeValue md5 : data.getMetadataList()){
-=======
-        for (List<CommonAttributeValue> data : this.instanceCountToAttributeValues.values()) {
-            for (CommonAttributeValue md5 : data) {
->>>>>>> dac12011
                 count += md5.getInstanceCount();
             }
         }
