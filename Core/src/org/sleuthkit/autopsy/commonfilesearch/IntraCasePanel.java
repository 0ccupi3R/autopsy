--- conflicted
+++ resolved
@@ -43,14 +43,7 @@
     private boolean singleDataSource;
     private String selectedDataSource;
     private ComboBoxModel<String> dataSourcesList = new DataSourceComboBoxModel();
-<<<<<<< HEAD
     private final Map<Long, String> dataSourceMap;
-=======
-    
-    // A map of data source Ids to their string names for the current case.
-    private final Map<Long, String> dataSourceMap;
-    private CommonAttributePanel parent;
->>>>>>> 137aae13
     
     private String errorMessage;
 
@@ -61,13 +54,6 @@
         initComponents();
         this.errorMessage = "";
         this.dataSourceMap = new HashMap<>();
-<<<<<<< HEAD
-=======
-    }
-    
-    public void setParent(CommonAttributePanel parent){
-        this.parent = parent;
->>>>>>> 137aae13
     }
     
     public boolean isSingleDataSource(){
