--- conflicted
+++ resolved
@@ -30,10 +30,6 @@
           <Group type="102" alignment="0" attributes="0">
               <EmptySpace min="-2" pref="6" max="-2" attributes="0"/>
               <Group type="103" groupAlignment="0" attributes="0">
-<<<<<<< HEAD
-=======
-                  <Component id="splitPane" max="32767" attributes="0"/>
->>>>>>> 1f7e5adc
                   <Component id="filtersPane" max="32767" attributes="0"/>
                   <Component id="splitPane" max="32767" attributes="0"/>
               </Group>
@@ -45,13 +41,8 @@
   <SubComponents>
     <Container class="javax.swing.JSplitPane" name="splitPane">
       <Properties>
-<<<<<<< HEAD
-        <Property name="dividerLocation" type="int" value="600"/>
+        <Property name="dividerLocation" type="int" value="400"/>
         <Property name="resizeWeight" type="double" value="0.7"/>
-=======
-        <Property name="dividerLocation" type="int" value="400"/>
-        <Property name="resizeWeight" type="double" value="0.3"/>
->>>>>>> 1f7e5adc
       </Properties>
 
       <Layout class="org.netbeans.modules.form.compat2.layouts.support.JSplitPaneSupportLayout"/>
@@ -104,11 +95,7 @@
               <Layout>
                 <DimensionLayout dim="0">
                   <Group type="103" groupAlignment="0" attributes="0">
-<<<<<<< HEAD
                       <EmptySpace min="0" pref="591" max="32767" attributes="0"/>
-=======
-                      <EmptySpace min="0" pref="394" max="32767" attributes="0"/>
->>>>>>> 1f7e5adc
                   </Group>
                 </DimensionLayout>
                 <DimensionLayout dim="1">
