/*
 * Autopsy Forensic Browser
 *
 * Copyright 2011-2015 Basis Technology Corp.
 * Contact: carrier <at> sleuthkit <dot> org
 *
 * Licensed under the Apache License, Version 2.0 (the "License");
 * you may not use this file except in compliance with the License.
 * You may obtain a copy of the License at
 *
 *     http://www.apache.org/licenses/LICENSE-2.0
 *
 * Unless required by applicable law or agreed to in writing, software
 * distributed under the License is distributed on an "AS IS" BASIS,
 * WITHOUT WARRANTIES OR CONDITIONS OF ANY KIND, either express or implied.
 * See the License for the specific language governing permissions and
 * limitations under the License.
 */
package org.sleuthkit.autopsy.corecomponents;

import java.awt.Insets;
import java.io.File;
import java.util.Collection;
import java.util.Map;
import java.util.TreeMap;
import java.util.logging.Level;
import javax.swing.BorderFactory;
import javax.swing.UIManager;
import javax.swing.UIManager.LookAndFeelInfo;
import javax.swing.UnsupportedLookAndFeelException;
import org.netbeans.spi.sendopts.OptionProcessor;
import org.netbeans.swing.tabcontrol.plaf.DefaultTabbedContainerUI;
import org.openide.modules.ModuleInstall;
import org.openide.util.Lookup;
import org.openide.windows.WindowManager;
import org.sleuthkit.autopsy.casemodule.Case;
import org.sleuthkit.autopsy.casemodule.CaseActionException;
import org.sleuthkit.autopsy.casemodule.OpenFromArguments;
import org.sleuthkit.autopsy.coreutils.Logger;

/**
 * Manages this module's life cycle. Opens the startup dialog during startup.
 */
public class Installer extends ModuleInstall {

    private static Installer instance;
    private static final Logger logger = Logger.getLogger(Installer.class.getName());

    public synchronized static Installer getDefault() {
        if (instance == null) {
            instance = new Installer();
        }
        return instance;
    }

    private Installer() {
        super();
    }

    @Override
    public void restored() {
        super.restored();

        setupLAF();
        UIManager.put("ViewTabDisplayerUI", "org.sleuthkit.autopsy.corecomponents.NoTabsTabDisplayerUI");
        UIManager.put(DefaultTabbedContainerUI.KEY_VIEW_CONTENT_BORDER, BorderFactory.createEmptyBorder());
        UIManager.put("TabbedPane.contentBorderInsets", new Insets(0, 0, 0, 0));

        /*
         * Open the passed in case, if an aut file was double clicked.
         */
<<<<<<< HEAD
        WindowManager.getDefault().invokeWhenUIReady(() -> {
            Collection<? extends OptionProcessor> processors = Lookup.getDefault().lookupAll(OptionProcessor.class);
            for (OptionProcessor processor : processors) {
                if (processor instanceof OpenFromArguments) {
                    OpenFromArguments argsProcessor = (OpenFromArguments) processor;
                    final String caseFile = argsProcessor.getDefaultArg();
                    if (caseFile != null && !caseFile.equals("") && caseFile.endsWith(".aut") && new File(caseFile).exists()) { //NON-NLS

                        new Thread(() -> {
                            // Create case.
=======
        WindowManager.getDefault().invokeWhenUIReady(new Runnable() {
            @Override
            public void run() {
                Collection<? extends OptionProcessor> processors = Lookup.getDefault().lookupAll(OptionProcessor.class);
                for (OptionProcessor processor : processors) {
                    if (processor instanceof OpenFromArguments) {
                        OpenFromArguments argsProcessor = (OpenFromArguments) processor;
                        String caseFile = argsProcessor.getDefaultArg();
                        if (caseFile != null && !caseFile.equals("") && caseFile.endsWith(".aut") && new File(caseFile).exists()) { //NON-NLS
>>>>>>> c517eb4e
                            try {
                                Case.open(caseFile);
                            } catch (Exception ex) {
                                logger.log(Level.SEVERE, "Error opening case: ", ex); //NON-NLS
                            }
                        }).start();
                        return;
                    }
                }
            }
            Case.invokeStartupDialog(); // bring up the startup dialog
        });

    }

    @Override
    public void uninstalled() {
        super.uninstalled();
    }

    @Override
    public void close() {
<<<<<<< HEAD
        new Thread(() -> {
            try {
                if (Case.isCaseOpen()) {
                    Case.getCurrentCase().closeCase();
                }
            } catch (CaseActionException | IllegalStateException unused) {
                // Exception already logged. Shutting down, no need to do popup.
            }
        }).start();
=======
        try {
            if (Case.isCaseOpen()) {
                Case.getCurrentCase().closeCase();
            }
        } catch (CaseActionException ex) {
            logger.log(Level.WARNING, "Error closing case. ", ex); //NON-NLS            
        }
>>>>>>> c517eb4e
    }

    private void setupLAF() {

        //TODO apply custom skinning 
        //UIManager.put("nimbusBase", new Color());
        //UIManager.put("nimbusBlueGrey", new Color());
        //UIManager.put("control", new Color());
        if (System.getProperty("os.name").toLowerCase().contains("mac")) { //NON-NLS
            setupMacOsXLAF();
        }

    }

    /**
     * Set the look and feel to be the Cross Platform 'Metal', but keep Aqua
     * dependent elements that set the Menu Bar to be in the correct place on
     * Mac OS X.
     */
    private void setupMacOsXLAF() {
        try {
            UIManager.setLookAndFeel(UIManager.getSystemLookAndFeelClassName());
        } catch (ClassNotFoundException | InstantiationException | IllegalAccessException | UnsupportedLookAndFeelException ex) {
            logger.log(Level.WARNING, "Unable to set theme. ", ex); //NON-NLS
        }

        final String[] UI_MENU_ITEM_KEYS = new String[]{"MenuBarUI", //NON-NLS
    };

        Map<Object, Object> uiEntries = new TreeMap<>();

        // Store the keys that deal with menu items
        for (String key : UI_MENU_ITEM_KEYS) {
            uiEntries.put(key, UIManager.get(key));
        }

        //use Metal if available
        for (LookAndFeelInfo info : UIManager.getInstalledLookAndFeels()) {
            if ("Nimbus".equals(info.getName())) { //NON-NLS
                try {
                    UIManager.setLookAndFeel(info.getClassName());
                } catch (ClassNotFoundException | InstantiationException |
                        IllegalAccessException | UnsupportedLookAndFeelException ex) {
                    logger.log(Level.WARNING, "Unable to set theme. ", ex); //NON-NLS
                }
                break;
            }
        }

        // Overwrite the Metal menu item keys to use the Aqua versions
<<<<<<< HEAD
        uiEntries.entrySet().stream().forEach((entry) -> {
=======
        for (Map.Entry<Object, Object> entry : uiEntries.entrySet()) {
>>>>>>> c517eb4e
            UIManager.put(entry.getKey(), entry.getValue());
        });
    }
}<|MERGE_RESOLUTION|>--- conflicted
+++ resolved
@@ -69,7 +69,6 @@
         /*
          * Open the passed in case, if an aut file was double clicked.
          */
-<<<<<<< HEAD
         WindowManager.getDefault().invokeWhenUIReady(() -> {
             Collection<? extends OptionProcessor> processors = Lookup.getDefault().lookupAll(OptionProcessor.class);
             for (OptionProcessor processor : processors) {
@@ -77,20 +76,8 @@
                     OpenFromArguments argsProcessor = (OpenFromArguments) processor;
                     final String caseFile = argsProcessor.getDefaultArg();
                     if (caseFile != null && !caseFile.equals("") && caseFile.endsWith(".aut") && new File(caseFile).exists()) { //NON-NLS
-
                         new Thread(() -> {
                             // Create case.
-=======
-        WindowManager.getDefault().invokeWhenUIReady(new Runnable() {
-            @Override
-            public void run() {
-                Collection<? extends OptionProcessor> processors = Lookup.getDefault().lookupAll(OptionProcessor.class);
-                for (OptionProcessor processor : processors) {
-                    if (processor instanceof OpenFromArguments) {
-                        OpenFromArguments argsProcessor = (OpenFromArguments) processor;
-                        String caseFile = argsProcessor.getDefaultArg();
-                        if (caseFile != null && !caseFile.equals("") && caseFile.endsWith(".aut") && new File(caseFile).exists()) { //NON-NLS
->>>>>>> c517eb4e
                             try {
                                 Case.open(caseFile);
                             } catch (Exception ex) {
@@ -113,7 +100,6 @@
 
     @Override
     public void close() {
-<<<<<<< HEAD
         new Thread(() -> {
             try {
                 if (Case.isCaseOpen()) {
@@ -123,15 +109,6 @@
                 // Exception already logged. Shutting down, no need to do popup.
             }
         }).start();
-=======
-        try {
-            if (Case.isCaseOpen()) {
-                Case.getCurrentCase().closeCase();
-            }
-        } catch (CaseActionException ex) {
-            logger.log(Level.WARNING, "Error closing case. ", ex); //NON-NLS            
-        }
->>>>>>> c517eb4e
     }
 
     private void setupLAF() {
@@ -182,11 +159,7 @@
         }
 
         // Overwrite the Metal menu item keys to use the Aqua versions
-<<<<<<< HEAD
         uiEntries.entrySet().stream().forEach((entry) -> {
-=======
-        for (Map.Entry<Object, Object> entry : uiEntries.entrySet()) {
->>>>>>> c517eb4e
             UIManager.put(entry.getKey(), entry.getValue());
         });
     }
