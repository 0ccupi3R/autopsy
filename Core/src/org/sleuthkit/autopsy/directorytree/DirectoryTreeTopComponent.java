--- conflicted
+++ resolved
@@ -523,31 +523,6 @@
      */
     @Override
     public void propertyChange(PropertyChangeEvent evt) {
-<<<<<<< HEAD
-        String changed = evt.getPropertyName();
-        if (changed.equals(Case.Events.CURRENT_CASE.toString())) { // changed current case
-            // When a case is closed, the old value of this property is the 
-            // closed Case object and the new value is null. When a case is 
-            // opened, the old value is null and the new value is the new Case
-            // object.
-            // @@@ This needs to be revisited. Perhaps case closed and case
-            // opened events instead of property change events would be a better
-            // solution. Either way, more probably needs to be done to clean up
-            // data model objects when a case is closed.
-            if (evt.getOldValue() != null && evt.getNewValue() == null) {
-                // The current case has been closed. Reset the ExplorerManager.
-                SwingUtilities.invokeLater(() -> {
-                    Node emptyNode = new AbstractNode(Children.LEAF);
-                    em.setRootContext(emptyNode);
-                });
-            } else if (evt.getNewValue() != null) {
-                // A new case has been opened. Reset the ExplorerManager. 
-                Case newCase = (Case) evt.getNewValue();
-                final String newCaseName = newCase.getName();
-                SwingUtilities.invokeLater(() -> {
-                    em.getRootContext().setName(newCaseName);
-                    em.getRootContext().setDisplayName(newCaseName);
-=======
         if (IngestManager.getInstance().isRunningInteractively()) {
             String changed = evt.getPropertyName();
             if (changed.equals(Case.Events.CURRENT_CASE.toString())) { // changed current case
@@ -572,7 +547,6 @@
                     SwingUtilities.invokeLater(() -> {
                         em.getRootContext().setName(newCaseName);
                         em.getRootContext().setDisplayName(newCaseName);
->>>>>>> e1599e13
 
                     // Reset the forward and back
                         // buttons. Note that a call to CoreComponentControl.openCoreWindows()
@@ -605,48 +579,6 @@
                 SwingUtilities.invokeLater(() -> {
                     respondSelection((Node[]) evt.getOldValue(), (Node[]) evt.getNewValue());
                 });
-<<<<<<< HEAD
-            }
-        } // if the image is added to the case
-        else if (changed.equals(Case.Events.DATA_SOURCE_ADDED.toString())) {
-            /**
-             * This is a stop gap measure until a different way of handling the
-             * closing of cases is worked out. Currently, remote events may be
-             * received for a case that is already closed.
-             */
-            try {
-                Case.getCurrentCase();
-                CoreComponentControl.openCoreWindows();
-                SwingUtilities.invokeLater(this::componentOpened);
-            } catch (IllegalStateException notUsed) {
-                /**
-                 * Case is closed, do nothing.
-                 */
-            }
-        } // change in node selection
-        else if (changed.equals(ExplorerManager.PROP_SELECTED_NODES)) {
-            SwingUtilities.invokeLater(() -> {
-                respondSelection((Node[]) evt.getOldValue(), (Node[]) evt.getNewValue());
-            });
-        } else if (changed.equals(IngestManager.IngestModuleEvent.DATA_ADDED.toString())) {
-            // nothing to do here.
-            // all nodes should be listening for these events and update accordingly.
-        } else if (changed.equals(IngestManager.IngestJobEvent.COMPLETED.toString())
-                || changed.equals(IngestManager.IngestJobEvent.CANCELLED.toString())
-                || changed.equals(IngestManager.IngestModuleEvent.CONTENT_CHANGED.toString())) {
-            /**
-             * This is a stop gap measure until a different way of handling the
-             * closing of cases is worked out. Currently, remote events may be
-             * received for a case that is already closed.
-             */
-            try {
-                Case.getCurrentCase();
-                SwingUtilities.invokeLater(this::refreshDataSourceTree);
-            } catch (IllegalStateException notUsed) {
-                /**
-                 * Case is closed, do nothing.
-                 */
-=======
             } else if (changed.equals(IngestManager.IngestModuleEvent.DATA_ADDED.toString())) {
             // nothing to do here.
                 // all nodes should be listening for these events and update accordingly.
@@ -667,7 +599,6 @@
                      * Case is closed, do nothing.
                      */
                 }
->>>>>>> e1599e13
             }
         }
     }
