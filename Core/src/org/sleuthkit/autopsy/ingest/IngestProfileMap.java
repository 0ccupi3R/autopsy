/*
 * Autopsy Forensic Browser
 *
 * Copyright 2011-2017 Basis Technology Corp.
 * Contact: carrier <at> sleuthkit <dot> org
 *
 * Licensed under the Apache License, Version 2.0 (the "License");
 * you may not use this file except in compliance with the License.
 * You may obtain a copy of the License at
 *
 *     http://www.apache.org/licenses/LICENSE-2.0
 *
 * Unless required by applicable law or agreed to in writing, software
 * distributed under the License is distributed on an "AS IS" BASIS,
 * WITHOUT WARRANTIES OR CONDITIONS OF ANY KIND, either express or implied.
 * See the License for the specific language governing permissions and
 * limitations under the License.
 */
package org.sleuthkit.autopsy.ingest;

import java.io.File;
import java.io.IOException;
import java.nio.file.Files;
import java.nio.file.Paths;
import java.util.HashSet;
import java.util.TreeMap;
import org.apache.commons.io.FileUtils;
import org.openide.util.Exceptions;
import org.sleuthkit.autopsy.coreutils.ModuleSettings;
import org.sleuthkit.autopsy.coreutils.PlatformUtil;

public class IngestProfileMap {

    private static final String PROFILE_FOLDER = "IngestProfiles";
    private static final String PROFILE_NAME_KEY = "Profile_Name";
    private static final String PROFILE_DESC_KEY = "Profile_Description";
    private static final String PROFILE_FILTER_KEY = "Profile_Filter";
    private TreeMap<String, IngestProfile> profileMap = null;
    private static final Object PROFILE_LOCK = new Object();

    /**
     * Gets the collection of profiles which currently exist.
     *
     * @return profileList
     */
    public TreeMap<String, IngestProfile> getIngestProfileMap() {
        if (profileMap == null) {
            loadProfileList();
        }
        return profileMap;
    }

    /**
     * Read the stored profile definitions from their directory.
     */
    private void readFilesFromDirectory() {
        synchronized (PROFILE_LOCK) {
            File dir = Paths.get(PlatformUtil.getUserConfigDirectory(), PROFILE_FOLDER).toFile();
            File[] directoryListing = dir.listFiles();

            profileMap = new TreeMap<>();
            if (directoryListing != null) {
                for (File child : directoryListing) {
                    String name = child.getName().split("\\.")[0];
                    String context = PROFILE_FOLDER + File.separator + name;
                    String desc = ModuleSettings.getConfigSetting(context, PROFILE_DESC_KEY);
                    String fileIngestFilter = ModuleSettings.getConfigSetting(context, PROFILE_FILTER_KEY);
                    profileMap.put(name, new IngestProfile(name, desc, fileIngestFilter));
                }
            }
        }
    }

    /**
     * Loads the list of profiles from disk.
     */
    void loadProfileList() {
        readFilesFromDirectory();
    }

    /**
     * Saves the list of profiles which currently exist to disk.
     */
    void saveProfileList() {
        //save last used profile
        for (IngestProfile profile : getIngestProfileMap().values()) {
            IngestProfile.saveProfile(profile);
        }
    }

    /**
     * An individual Ingest Profile, consists of a name, a description, and a
     * FileIngestFilter. The name can be used to find the ModuleSettings for
     * this profile.
     */
<<<<<<< HEAD
   public static class IngestProfile {
=======
    public static class IngestProfile {
>>>>>>> 9f8f63f8

        private final String name;
        private final String description;
        private final String fileIngestFilter;

        /**
         * The key for Enabled ingest modules
         *
         * @return the ENABLED_MODULES_KEY
         */
        static String getEnabledModulesKey() {
            return IngestJobSettings.getEnabledModulesKey();
        }

        /**
         * Creates a new IngestProfile
         * 
         * @param name - unique name of the profile
         * @param desc - optional description of profile
         * @param selectedFilter - the File Ingest Filter used for this profile
         */
        IngestProfile(String name, String desc, String selectedFilter) {
            this.name = name;
            this.description = desc;
            this.fileIngestFilter = selectedFilter;
        }

        /**
         * The string value of an IngestProfile is simply its name
         *
         * @return getName();
         */
        @Override
        public String toString() {
            return getName();
        }

        /**
         * The unique name field for this Ingest Profile.
         *
         * @return the name
         */
        String getName() {
            return name;
        }

        /**
         * The optional user defined description of this Ingest Profile.
         *
         * @return the description
         */
        public String getDescription() {
            return description;
        }

        /**
         * The file ingest filter which was selected to be used.
         *
         * @return the fileIngestFilter
         */
        public String getFileIngestFilter() {
            return fileIngestFilter;
        }

        /**
         * Deletes all of the files which are currently storing a profile.
         *
         * @param selectedProfile
         */
        static void deleteProfile(IngestProfile selectedProfile) {
            synchronized (PROFILE_LOCK) {
                try {
                    Files.deleteIfExists(Paths.get(PlatformUtil.getUserConfigDirectory(), PROFILE_FOLDER, selectedProfile.getName() + ".properties"));
                    Files.deleteIfExists(Paths.get(PlatformUtil.getUserConfigDirectory(), selectedProfile.getName() + ".properties"));
                    FileUtils.deleteDirectory(IngestJobSettings.getSavedModuleSettingsFolder(selectedProfile.getName() + File.separator).toFile());
                } catch (IOException ex) {
                    Exceptions.printStackTrace(ex);
                }
            }
        }

        /**
         * Renames the files and directories associated with a profile
         *
         * @param oldName the name of the profile you want to rename
         * @param newName the name which you want the profile to have
         */
        static void renameProfile(String oldName, String newName) {
            if (!oldName.equals(newName)) { //if renameProfile was called with the new name being the same as the old name, it is complete already
                synchronized (PROFILE_LOCK) {
                    File oldFile = Paths.get(PlatformUtil.getUserConfigDirectory(), PROFILE_FOLDER, oldName + ".properties").toFile();
                    File newFile = Paths.get(PlatformUtil.getUserConfigDirectory(), PROFILE_FOLDER, newName + ".properties").toFile();
                    oldFile.renameTo(newFile);
                    oldFile = Paths.get(PlatformUtil.getUserConfigDirectory(), oldName + ".properties").toFile();
                    newFile = Paths.get(PlatformUtil.getUserConfigDirectory(), newName + ".properties").toFile();
                    oldFile.renameTo(newFile);
                    oldFile = IngestJobSettings.getSavedModuleSettingsFolder(oldName + File.separator).toFile();
                    newFile = IngestJobSettings.getSavedModuleSettingsFolder(newName + File.separator).toFile();
                    oldFile.renameTo(newFile);
                }
            }
        }

        /**
         * Gets the module names for a given key.
         *
         * @param key The key string.
         */
        HashSet<String> getModuleNames(String key) {
            synchronized (PROFILE_LOCK) {
                if (ModuleSettings.settingExists(this.getName(), key) == false) {
                    ModuleSettings.setConfigSetting(this.getName(), key, "");
                }
                HashSet<String> moduleNames = new HashSet<>();
                String modulesSetting = ModuleSettings.getConfigSetting(this.getName(), key);
                if (!modulesSetting.isEmpty()) {
                    String[] settingNames = modulesSetting.split(", ");
                    for (String name : settingNames) {
                        // Map some old core module names to the current core module names.
                        switch (name) {
                            case "Thunderbird Parser": //NON-NLS
                            case "MBox Parser": //NON-NLS
                                moduleNames.add("Email Parser"); //NON-NLS
                                break;
                            case "File Extension Mismatch Detection": //NON-NLS
                                moduleNames.add("Extension Mismatch Detector"); //NON-NLS
                                break;
                            case "EWF Verify": //NON-NLS
                            case "E01 Verify": //NON-NLS
                                moduleNames.add("E01 Verifier"); //NON-NLS
                                break;
                            case "Archive Extractor": //NON-NLS
                                moduleNames.add("Embedded File Extractor"); //NON-NLS
                                break;
                            default:
                                moduleNames.add(name);
                        }
                    }
                }
                return moduleNames;
            }
        }

        /**
         * Save a Ingest profile file in the profile folder.
         *
         * @param profile
         */
        static void saveProfile(IngestProfile profile) {
            synchronized (PROFILE_LOCK) {
                String context = PROFILE_FOLDER + File.separator + profile.getName();
                ModuleSettings.setConfigSetting(context, PROFILE_NAME_KEY, profile.getName());
                ModuleSettings.setConfigSetting(context, PROFILE_DESC_KEY, profile.getDescription());
                ModuleSettings.setConfigSetting(context, PROFILE_FILTER_KEY, profile.getFileIngestFilter());
            }
        }
    }
}<|MERGE_RESOLUTION|>--- conflicted
+++ resolved
@@ -93,11 +93,7 @@
      * FileIngestFilter. The name can be used to find the ModuleSettings for
      * this profile.
      */
-<<<<<<< HEAD
-   public static class IngestProfile {
-=======
     public static class IngestProfile {
->>>>>>> 9f8f63f8
 
         private final String name;
         private final String description;
