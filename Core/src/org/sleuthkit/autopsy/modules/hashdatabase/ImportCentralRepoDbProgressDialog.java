/*
 * Autopsy Forensic Browser
 *
 * Copyright 2011-2016 Basis Technology Corp.
 * Contact: carrier <at> sleuthkit <dot> org
 *
 * Licensed under the Apache License, Version 2.0 (the "License");
 * you may not use this file except in compliance with the License.
 * You may obtain a copy of the License at
 *
 *     http://www.apache.org/licenses/LICENSE-2.0
 *
 * Unless required by applicable law or agreed to in writing, software
 * distributed under the License is distributed on an "AS IS" BASIS,
 * WITHOUT WARRANTIES OR CONDITIONS OF ANY KIND, either express or implied.
 * See the License for the specific language governing permissions and
 * limitations under the License.
 */
package org.sleuthkit.autopsy.modules.hashdatabase;

import java.awt.Color;
import java.beans.PropertyChangeListener;
import java.beans.PropertyChangeEvent;
import java.util.HashSet;
import java.util.Set;
import java.util.logging.Level;
import javax.swing.JFrame;
import javax.swing.SwingWorker;
import javax.swing.WindowConstants;
import java.util.concurrent.atomic.AtomicLong;
import java.util.concurrent.atomic.AtomicBoolean;
import java.util.concurrent.atomic.AtomicInteger;
import java.util.concurrent.Executors;
import org.openide.util.NbBundle;
import org.openide.windows.WindowManager;
import org.sleuthkit.autopsy.centralrepository.datamodel.CorrelationAttribute;
import org.sleuthkit.autopsy.centralrepository.datamodel.EamDb;
import org.sleuthkit.autopsy.centralrepository.datamodel.EamDbException;
import org.sleuthkit.autopsy.centralrepository.datamodel.EamGlobalFileInstance;
import org.sleuthkit.autopsy.centralrepository.datamodel.EamGlobalSet;
import org.sleuthkit.autopsy.coreutils.Logger;
import org.sleuthkit.datamodel.TskCoreException;
import org.sleuthkit.datamodel.TskData;

/**
 * Imports a hash set into the central repository and updates a progress dialog
 */
class ImportCentralRepoDbProgressDialog extends javax.swing.JDialog implements PropertyChangeListener {

    private CentralRepoImportWorker worker;   // Swing worker that will import the file and send updates to the dialog

    @NbBundle.Messages({"ImportCentralRepoDbProgressDialog.title.text=Central Repository Import Progress",})
    ImportCentralRepoDbProgressDialog() {
        super((JFrame) WindowManager.getDefault().getMainWindow(),
                Bundle.ImportCentralRepoDbProgressDialog_title_text(),
                true);

        initComponents();
        customizeComponents();
    }

    private void customizeComponents() {
        // This is preventing the user from closing the dialog using the X
        setDefaultCloseOperation(WindowConstants.DO_NOTHING_ON_CLOSE);

        bnOk.setEnabled(false);
    }

    /**
     * Import the selected hash set into the central repository. Will bring up a
     * progress dialog while the import is in progress.
     *
     * @param hashSetName
     * @param version
     * @param orgId
     * @param searchDuringIngest
     * @param sendIngestMessages
     * @param knownFilesType
     * @param readOnly
     * @param importFileName
     */
    void importFile(String hashSetName, String version, int orgId,
            boolean searchDuringIngest, boolean sendIngestMessages, HashDbManager.HashDb.KnownFilesType knownFilesType,
            boolean readOnly, String importFileName) {

        worker = new CentralRepoImportWorker(hashSetName, version, orgId, searchDuringIngest, sendIngestMessages,
                knownFilesType, readOnly, importFileName);
        worker.addPropertyChangeListener(this);
        worker.execute();

        setLocationRelativeTo((JFrame) WindowManager.getDefault().getMainWindow());
        this.setVisible(true);
    }

    /**
     * Get the HashDb object for the newly imported data. Should be called after
     * importFile completes.
     *
     * @return The new HashDb object or null if the import failed/was canceled
     */
    HashDbManager.HashDb getDatabase() {
        if (worker != null) {
            return worker.getDatabase();
        }
        return null;
    }

    /**
     * Updates the dialog from events from the worker. The two events we handle
     * are progress updates and the done event.
     *
     * @param evt
     */
    @NbBundle.Messages({"ImportCentralRepoDbProgressDialog.errorParsingFile.message=Error parsing hash set file"})
    @Override
    public void propertyChange(PropertyChangeEvent evt) {

        if ("progress".equals(evt.getPropertyName())) {
            // The progress has been updated. Update the progress bar and text
            progressBar.setValue(worker.getProgress());
            lbProgress.setText(getProgressString());
        } else if ("state".equals(evt.getPropertyName())
                && (SwingWorker.StateValue.DONE.equals(evt.getNewValue()))) {

            // The worker is done processing            
            // Disable cancel button and enable ok
            bnCancel.setEnabled(false);
            bnOk.setEnabled(true);

            if (worker.getImportSuccess()) {
                // If the import succeeded, finish the progress bar and display the
                // total number of imported hashes
                progressBar.setValue(progressBar.getMaximum());
                lbProgress.setText(getProgressString());
            } else {
                // If there was an error, reset the progress bar and display an error message
                progressBar.setValue(0);
                lbProgress.setForeground(Color.red);
                lbProgress.setText(Bundle.ImportCentralRepoDbProgressDialog_errorParsingFile_message());
            }
        }
    }

    @NbBundle.Messages({"ImportCentralRepoDbProgressDialog.linesProcessed.message= hashes processed"})
    private String getProgressString() {
        return worker.getNumHashesProcessed() + Bundle.ImportCentralRepoDbProgressDialog_linesProcessed_message();
    }

    private class CentralRepoImportWorker extends SwingWorker<Void, Void> {

        private final int HASH_IMPORT_THRESHOLD = 10000;
        private final String hashSetName;
        private final String version;
        private final int orgId;
        private final boolean searchDuringIngest;
        private final boolean sendIngestMessages;
        private final HashDbManager.HashDb.KnownFilesType knownFilesType;
        private final boolean readOnly;
        private final String importFileName;
        private HashDbManager.CentralRepoHashSet newHashDb = null;
        private final AtomicInteger referenceSetID = new AtomicInteger();
        private final AtomicLong hashCount = new AtomicLong();
        private final AtomicBoolean importSuccess = new AtomicBoolean();

        CentralRepoImportWorker(String hashSetName, String version, int orgId,
                boolean searchDuringIngest, boolean sendIngestMessages, HashDbManager.HashDb.KnownFilesType knownFilesType,
                boolean readOnly, String importFileName) {

            this.hashSetName = hashSetName;
            this.version = version;
            this.orgId = orgId;
            this.searchDuringIngest = searchDuringIngest;
            this.sendIngestMessages = sendIngestMessages;
            this.knownFilesType = knownFilesType;
            this.readOnly = readOnly;
            this.importFileName = importFileName;
            this.hashCount.set(0);
            this.importSuccess.set(false);
            this.referenceSetID.set(-1);
        }

        /**
         * Get the newly created database
         *
         * @return the imported database. May be null if an error occurred or
         * the user canceled
         */
        synchronized HashDbManager.CentralRepoHashSet getDatabase() {
            return newHashDb;
        }

        /**
         * Get the number of hashes that have been read in so far
         *
         * @return current hash count
         */
        long getNumHashesProcessed() {
            return hashCount.get();
        }

        /**
         * Check if the import was successful or if there was an error.
         *
         * @return true if the import process completed without error, false
         * otherwise
         */
        boolean getImportSuccess() {
            return importSuccess.get();
        }

        @Override
        protected Void doInBackground() throws Exception {

            // Create the hash set parser
            HashSetParser hashSetParser;
            if (importFileName.toLowerCase().endsWith(".idx")) {
                hashSetParser = new IdxHashSetParser(importFileName);
<<<<<<< HEAD
            } else if(importFileName.toLowerCase().endsWith(".hash")){
                hashSetParser = new EncaseHashSetParser(importFileName);
            } else if(importFileName.toLowerCase().endsWith(".kdb")){
                hashSetParser = new KdbHashSetParser(importFileName);
=======
>>>>>>> 0057a18c
            } else {
                if (importFileName.toLowerCase().endsWith(".hash")) {
                    hashSetParser = new EncaseHashSetParser(importFileName);
                } else {
                    // We've gotten here with a format that can't be processed
                    throw new TskCoreException("Hash set to import is an unknown format : " + importFileName);
                }
            }

            try {
                // Conver to the FileKnown enum used by EamGlobalSet
                TskData.FileKnown knownStatus;
                if (knownFilesType.equals(HashDbManager.HashDb.KnownFilesType.KNOWN)) {
                    knownStatus = TskData.FileKnown.KNOWN;
                } else {
                    knownStatus = TskData.FileKnown.BAD;
                }

                // Create an empty hashset in the central repository
                EamDb dbManager = EamDb.getInstance();
                referenceSetID.set(dbManager.newReferenceSet(new EamGlobalSet(orgId, hashSetName, version, knownStatus, readOnly)));

                // Get the "FILES" content type. This is a database lookup so we
                // only want to do it once.
                CorrelationAttribute.Type contentType = dbManager.getCorrelationTypeById(CorrelationAttribute.FILES_TYPE_ID);

                // Holds the current batch of hashes that need to be written to the central repo
                Set<EamGlobalFileInstance> globalInstances = new HashSet<>();

                while (!hashSetParser.doneReading()) {
                    if (isCancelled()) {
                        return null;
                    }

                    String newHash = hashSetParser.getNextHash();

                    if (newHash != null) {
                        EamGlobalFileInstance eamGlobalFileInstance = new EamGlobalFileInstance(
                                referenceSetID.get(),
                                newHash,
                                knownStatus,
                                "");

                        globalInstances.add(eamGlobalFileInstance);

                        // If we've hit the threshold for writing the hashes, write them
                        // all to the central repo
                        if (hashCount.incrementAndGet() % HASH_IMPORT_THRESHOLD == 0) {
                            dbManager.bulkInsertReferenceTypeEntries(globalInstances, contentType);
                            globalInstances.clear();

                            int progress = (int) (hashCount.get() * 100 / hashSetParser.getExpectedHashCount());
                            if (progress < 100) {
                                this.setProgress(progress);
                            } else {
                                this.setProgress(99);
                            }
                        }
                    }
                }

                // Add any remaining hashes to the central repo
                dbManager.bulkInsertReferenceTypeEntries(globalInstances, contentType);
                this.setProgress(100);
                return null;
            } finally {
                hashSetParser.close();
            }
        }

        private void deleteIncompleteSet() {
            if (referenceSetID.get() >= 0) {

                // This can be slow on large reference sets
                Executors.newSingleThreadExecutor().execute(new Runnable() {
                    @Override
                    public void run() {
                        try {
                            EamDb.getInstance().deleteReferenceSet(referenceSetID.get());
                        } catch (EamDbException ex2) {
                            Logger.getLogger(ImportCentralRepoDbProgressDialog.class.getName()).log(Level.SEVERE, "Error deleting incomplete hash set from central repository", ex2);
                        }
                    }
                });
            }
        }

        @Override
        synchronized protected void done() {

            if (isCancelled()) {
                // If the user hit cancel, delete this incomplete hash set from the central repo
                deleteIncompleteSet();
                return;
            }

            try {
                get();
                try {
                    newHashDb = HashDbManager.getInstance().addExistingCentralRepoHashSet(hashSetName, version,
                            referenceSetID.get(),
                            searchDuringIngest, sendIngestMessages, knownFilesType, readOnly);
                    importSuccess.set(true);
                } catch (TskCoreException ex) {
                    Logger.getLogger(ImportCentralRepoDbProgressDialog.class.getName()).log(Level.SEVERE, "Error adding imported hash set", ex);
                }
            } catch (Exception ex) {
                // Delete this incomplete hash set from the central repo
                deleteIncompleteSet();
                Logger.getLogger(ImportCentralRepoDbProgressDialog.class.getName()).log(Level.SEVERE, "Error importing hash set", ex);
            }
        }

    }

    /**
     * This method is called from within the constructor to initialize the form.
     * WARNING: Do NOT modify this code. The content of this method is always
     * regenerated by the Form Editor.
     */
    @SuppressWarnings("unchecked")
    // <editor-fold defaultstate="collapsed" desc="Generated Code">//GEN-BEGIN:initComponents
    private void initComponents() {

        progressBar = new javax.swing.JProgressBar();
        lbProgress = new javax.swing.JLabel();
        bnOk = new javax.swing.JButton();
        bnCancel = new javax.swing.JButton();
        jLabel1 = new javax.swing.JLabel();

        setDefaultCloseOperation(javax.swing.WindowConstants.DISPOSE_ON_CLOSE);

        org.openide.awt.Mnemonics.setLocalizedText(lbProgress, org.openide.util.NbBundle.getMessage(ImportCentralRepoDbProgressDialog.class, "ImportCentralRepoDbProgressDialog.lbProgress.text")); // NOI18N

        org.openide.awt.Mnemonics.setLocalizedText(bnOk, org.openide.util.NbBundle.getMessage(ImportCentralRepoDbProgressDialog.class, "ImportCentralRepoDbProgressDialog.bnOk.text")); // NOI18N
        bnOk.addActionListener(new java.awt.event.ActionListener() {
            public void actionPerformed(java.awt.event.ActionEvent evt) {
                bnOkActionPerformed(evt);
            }
        });

        org.openide.awt.Mnemonics.setLocalizedText(bnCancel, org.openide.util.NbBundle.getMessage(ImportCentralRepoDbProgressDialog.class, "ImportCentralRepoDbProgressDialog.bnCancel.text")); // NOI18N
        bnCancel.addActionListener(new java.awt.event.ActionListener() {
            public void actionPerformed(java.awt.event.ActionEvent evt) {
                bnCancelActionPerformed(evt);
            }
        });

        org.openide.awt.Mnemonics.setLocalizedText(jLabel1, org.openide.util.NbBundle.getMessage(ImportCentralRepoDbProgressDialog.class, "ImportCentralRepoDbProgressDialog.jLabel1.text")); // NOI18N

        javax.swing.GroupLayout layout = new javax.swing.GroupLayout(getContentPane());
        getContentPane().setLayout(layout);
        layout.setHorizontalGroup(
            layout.createParallelGroup(javax.swing.GroupLayout.Alignment.LEADING)
            .addGroup(layout.createSequentialGroup()
                .addContainerGap()
                .addGroup(layout.createParallelGroup(javax.swing.GroupLayout.Alignment.LEADING)
                    .addGroup(layout.createSequentialGroup()
                        .addComponent(progressBar, javax.swing.GroupLayout.DEFAULT_SIZE, javax.swing.GroupLayout.DEFAULT_SIZE, Short.MAX_VALUE)
                        .addContainerGap())
                    .addGroup(layout.createSequentialGroup()
                        .addGroup(layout.createParallelGroup(javax.swing.GroupLayout.Alignment.LEADING)
                            .addComponent(jLabel1)
                            .addComponent(lbProgress))
                        .addGap(0, 172, Short.MAX_VALUE))))
            .addGroup(javax.swing.GroupLayout.Alignment.TRAILING, layout.createSequentialGroup()
                .addContainerGap(javax.swing.GroupLayout.DEFAULT_SIZE, Short.MAX_VALUE)
                .addComponent(bnOk, javax.swing.GroupLayout.PREFERRED_SIZE, 65, javax.swing.GroupLayout.PREFERRED_SIZE)
                .addPreferredGap(javax.swing.LayoutStyle.ComponentPlacement.RELATED)
                .addComponent(bnCancel)
                .addContainerGap())
        );
        layout.setVerticalGroup(
            layout.createParallelGroup(javax.swing.GroupLayout.Alignment.LEADING)
            .addGroup(layout.createSequentialGroup()
                .addContainerGap()
                .addComponent(jLabel1)
                .addPreferredGap(javax.swing.LayoutStyle.ComponentPlacement.UNRELATED)
                .addComponent(lbProgress)
                .addPreferredGap(javax.swing.LayoutStyle.ComponentPlacement.RELATED)
                .addComponent(progressBar, javax.swing.GroupLayout.PREFERRED_SIZE, 24, javax.swing.GroupLayout.PREFERRED_SIZE)
                .addPreferredGap(javax.swing.LayoutStyle.ComponentPlacement.RELATED)
                .addGroup(layout.createParallelGroup(javax.swing.GroupLayout.Alignment.BASELINE)
                    .addComponent(bnCancel)
                    .addComponent(bnOk))
                .addContainerGap(javax.swing.GroupLayout.DEFAULT_SIZE, Short.MAX_VALUE))
        );

        pack();
    }// </editor-fold>//GEN-END:initComponents

    private void bnCancelActionPerformed(java.awt.event.ActionEvent evt) {//GEN-FIRST:event_bnCancelActionPerformed
        this.worker.cancel(true);
        this.dispose();
    }//GEN-LAST:event_bnCancelActionPerformed

    private void bnOkActionPerformed(java.awt.event.ActionEvent evt) {//GEN-FIRST:event_bnOkActionPerformed
        this.dispose();
    }//GEN-LAST:event_bnOkActionPerformed


    // Variables declaration - do not modify//GEN-BEGIN:variables
    private javax.swing.JButton bnCancel;
    private javax.swing.JButton bnOk;
    private javax.swing.JLabel jLabel1;
    private javax.swing.JLabel lbProgress;
    private javax.swing.JProgressBar progressBar;
    // End of variables declaration//GEN-END:variables
}<|MERGE_RESOLUTION|>--- conflicted
+++ resolved
@@ -215,13 +215,10 @@
             HashSetParser hashSetParser;
             if (importFileName.toLowerCase().endsWith(".idx")) {
                 hashSetParser = new IdxHashSetParser(importFileName);
-<<<<<<< HEAD
             } else if(importFileName.toLowerCase().endsWith(".hash")){
                 hashSetParser = new EncaseHashSetParser(importFileName);
             } else if(importFileName.toLowerCase().endsWith(".kdb")){
                 hashSetParser = new KdbHashSetParser(importFileName);
-=======
->>>>>>> 0057a18c
             } else {
                 if (importFileName.toLowerCase().endsWith(".hash")) {
                     hashSetParser = new EncaseHashSetParser(importFileName);
