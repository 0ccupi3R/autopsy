/*
 * Autopsy Forensic Browser
 *
 * Copyright 2014-2018 Basis Technology Corp.
 * Contact: carrier <at> sleuthkit <dot> org
 *
 * Licensed under the Apache License, Version 2.0 (the "License");
 * you may not use this file except in compliance with the License.
 * You may obtain a copy of the License at
 *
 *     http://www.apache.org/licenses/LICENSE-2.0
 *
 * Unless required by applicable law or agreed to in writing, software
 * distributed under the License is distributed on an "AS IS" BASIS,
 * WITHOUT WARRANTIES OR CONDITIONS OF ANY KIND, either express or implied.
 * See the License for the specific language governing permissions and
 * limitations under the License.
 */
package org.sleuthkit.autopsy.modules.iOS;

import java.sql.Connection;
import java.sql.DriverManager;
import java.sql.ResultSet;
import java.sql.SQLException;
import java.sql.Statement;
import java.util.ArrayList;
import java.util.Collection;
import java.util.List;
import java.util.logging.Level;
import org.openide.util.NbBundle.Messages;
import org.sleuthkit.autopsy.casemodule.Case;
import org.sleuthkit.autopsy.casemodule.NoCurrentCaseException;
import org.sleuthkit.autopsy.casemodule.services.Blackboard;
import org.sleuthkit.autopsy.coreutils.Logger;
import org.sleuthkit.autopsy.coreutils.MessageNotifyUtil;
import org.sleuthkit.autopsy.datamodel.ContentUtils;
import org.sleuthkit.autopsy.ingest.IngestJobContext;
import org.sleuthkit.datamodel.AbstractFile;
import org.sleuthkit.datamodel.BlackboardArtifact;
import org.sleuthkit.datamodel.BlackboardAttribute;
import org.sleuthkit.datamodel.ReadContentInputStream.ReadContentInputStreamException;
import org.sleuthkit.datamodel.SleuthkitCase;
import org.sleuthkit.datamodel.TskCoreException;

/**
 * Look for call logs and allow resulting blackboard artifacts to be generated.
 */
final class CallLogAnalyzer {

    private Connection connection = null;
    private ResultSet resultSet = null;
    private Statement statement = null;
    private String dbPath = "";
    private long fileId = 0;
    private java.io.File jFile = null;
    private final String moduleName = iOSModuleFactory.getModuleName();
    private static final Logger logger = Logger.getLogger(CallLogAnalyzer.class.getName());
    private Blackboard blackboard;

    /**
     * Find call logs given an ingest job context and index the results.
     * 
     * @param context The ingest job context.
     */
    public void findCallLogs(IngestJobContext context) {
        Case openCase;
        try {
            openCase = Case.getOpenCase();
        } catch (NoCurrentCaseException ex) {
            logger.log(Level.SEVERE, "Exception while getting open case.", ex); //NON-NLS
            return;
        }
        blackboard = openCase.getServices().getBlackboard();
        List<AbstractFile> absFiles;
        try {
            SleuthkitCase skCase = openCase.getSleuthkitCase();
            absFiles = skCase.findAllFilesWhere("name ='contacts2.db' OR name ='contacts.db'"); //NON-NLS //get exact file names
            if (absFiles.isEmpty()) {
                return;
            }
            for (AbstractFile file : absFiles) {
                try {
<<<<<<< HEAD
                    jFile = new java.io.File(openCase.getTempDirectory(), AF.getName().replaceAll("[<>%|\"/:*\\\\]", ""));
                    ContentUtils.writeToFile(AF, jFile, context::dataSourceIngestIsCancelled);
=======
                    jFile = new java.io.File(Case.getCurrentCase().getTempDirectory(), file.getName().replaceAll("[<>%|\"/:*\\\\]", ""));
>>>>>>> 9054478e
                    dbPath = jFile.toString(); //path of file as string
                    fileId = file.getId();
                    ContentUtils.writeToFile(file, jFile, context::dataSourceIngestIsCancelled);
                    findCallLogsInDB(dbPath, fileId);
                } catch (ReadContentInputStreamException ex) {
                    logger.log(Level.WARNING, String.format("Error reading content from file '%s' (id=%d).", file.getName(), fileId), ex); //NON-NLS
                } catch (Exception ex) {
                    logger.log(Level.SEVERE, String.format("Error writing content from file '%s' (id=%d) to '%s'.", file.getName(), fileId, dbPath), ex); //NON-NLS
                }
            }
        } catch (TskCoreException e) {
            logger.log(Level.SEVERE, "Error finding Call logs", e); //NON-NLS
        }
    }

    /**
     * Index results for call logs found in the database.
     * 
     * @param DatabasePath The path to the database.
     * @param fileId       The ID of the file associated with artifacts.
     */
    @Messages({"CallLogAnalyzer.indexError.message=Failed to index call log artifact for keyword search."})
    private void findCallLogsInDB(String DatabasePath, long fileId) {
        if (DatabasePath == null || DatabasePath.isEmpty()) {
            return;
        }
        try {
            Class.forName("org.sqlite.JDBC"); //NON-NLS //load JDBC driver
            connection = DriverManager.getConnection("jdbc:sqlite:" + DatabasePath); //NON-NLS
            statement = connection.createStatement();
        } catch (ClassNotFoundException | SQLException e) {
            logger.log(Level.SEVERE, "Error opening database", e); //NON-NLS
        }

        Case currentCase;
        try {
            currentCase = Case.getOpenCase();
        } catch (NoCurrentCaseException ex) {
            logger.log(Level.SEVERE, "Exception while getting open case.", ex); //NON-NLS
            return;
        }
        SleuthkitCase skCase = currentCase.getSleuthkitCase();
        try {
            AbstractFile file = skCase.getAbstractFileById(fileId);
            if (file == null) {
                logger.log(Level.SEVERE, "Error getting abstract file {0}", fileId); //NON-NLS
                return;
            }

            try {
                resultSet = statement.executeQuery(
                        "SELECT number,date,duration,type, name FROM calls ORDER BY date DESC;"); //NON-NLS

                BlackboardArtifact bba;
                String name; // name of person dialed or called. null if unregistered
                String number; //string phone number
                String duration; //duration of call in seconds
                String date; // Unix time
                String type; // 1 incoming, 2 outgoing, 3 missed

                while (resultSet.next()) {
                    name = resultSet.getString("name"); //NON-NLS
                    number = resultSet.getString("number"); //NON-NLS
                    duration = resultSet.getString("duration"); //NON-NLS
                    date = resultSet.getString("date"); //NON-NLS
                    type = resultSet.getString("type"); //NON-NLS

                    bba = file.newArtifact(BlackboardArtifact.ARTIFACT_TYPE.TSK_CALLLOG); //create a call log and then add attributes from result set.
                    Collection<BlackboardAttribute> attributes = new ArrayList<>();
                    if (type.equalsIgnoreCase("outgoing")) { //NON-NLS
                        attributes.add(new BlackboardAttribute(BlackboardAttribute.ATTRIBUTE_TYPE.TSK_PHONE_NUMBER_TO, moduleName, number));
                    } else { /// Covers INCOMING and MISSED
                        attributes.add(new BlackboardAttribute(BlackboardAttribute.ATTRIBUTE_TYPE.TSK_PHONE_NUMBER_FROM, moduleName, number));
                    }
                    attributes.add(new BlackboardAttribute(BlackboardAttribute.ATTRIBUTE_TYPE.TSK_DATETIME_START, moduleName, date)); // RC: Should be long!
                    attributes.add(new BlackboardAttribute(BlackboardAttribute.ATTRIBUTE_TYPE.TSK_DATETIME_END, moduleName, duration + date)); // RC: Should be long!
                    attributes.add(new BlackboardAttribute(BlackboardAttribute.ATTRIBUTE_TYPE.TSK_DIRECTION, moduleName, type));
                    attributes.add(new BlackboardAttribute(BlackboardAttribute.ATTRIBUTE_TYPE.TSK_NAME, moduleName, name));

                    bba.addAttributes(attributes);
                    try {
                        // index the artifact for keyword search
                        blackboard.indexArtifact(bba);
                    } catch (Blackboard.BlackboardException ex) {
                        logger.log(Level.SEVERE, "Unable to index blackboard artifact " + bba.getArtifactID(), ex); //NON-NLS
                        MessageNotifyUtil.Notify.error(
                                Bundle.CallLogAnalyzer_indexError_message(), bba.getDisplayName());
                    }
                }
            } catch (Exception e) {
                logger.log(Level.SEVERE, "Error parsing Call logs to the Blackboard", e); //NON-NLS
            } finally {
                try {
                    resultSet.close();
                    statement.close();
                    connection.close();
                } catch (Exception e) {
                    logger.log(Level.SEVERE, "Error closing the database", e); //NON-NLS
                }
            }
        } catch (Exception e) {
            logger.log(Level.SEVERE, "Error parsing Call logs to the Blackboard", e); //NON-NLS
        }

    }

}<|MERGE_RESOLUTION|>--- conflicted
+++ resolved
@@ -80,12 +80,7 @@
             }
             for (AbstractFile file : absFiles) {
                 try {
-<<<<<<< HEAD
-                    jFile = new java.io.File(openCase.getTempDirectory(), AF.getName().replaceAll("[<>%|\"/:*\\\\]", ""));
-                    ContentUtils.writeToFile(AF, jFile, context::dataSourceIngestIsCancelled);
-=======
                     jFile = new java.io.File(Case.getCurrentCase().getTempDirectory(), file.getName().replaceAll("[<>%|\"/:*\\\\]", ""));
->>>>>>> 9054478e
                     dbPath = jFile.toString(); //path of file as string
                     fileId = file.getId();
                     ContentUtils.writeToFile(file, jFile, context::dataSourceIngestIsCancelled);
