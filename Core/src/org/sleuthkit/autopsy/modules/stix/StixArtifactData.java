--- conflicted
+++ resolved
@@ -1,12 +1,7 @@
 /*
  * Autopsy Forensic Browser
-<<<<<<< HEAD
  * 
  * Copyright 2013-2019 Basis Technology Corp.
-=======
- *
- * Copyright 2013-2018 Basis Technology Corp.
->>>>>>> 478f735a
  * Contact: carrier <at> sleuthkit <dot> org
  *
  * Licensed under the Apache License, Version 2.0 (the "License");
@@ -74,15 +69,9 @@
     }
 
     @Messages({"StixArtifactData.indexError.message=Failed to index STIX interesting file hit artifact for keyword search.",
-<<<<<<< HEAD
-            "StixArtifactData.noOpenCase.errMsg=No open case available."})
+        "StixArtifactData.noOpenCase.errMsg=No open case available."})
     void createArtifact(String a_title) throws TskCoreException {
-        Case currentCase;
-=======
-        "StixArtifactData.noOpenCase.errMsg=No open case available."})
-    public void createArtifact(String a_title) throws TskCoreException {
         Blackboard blackboard;
->>>>>>> 478f735a
         try {
             blackboard = Case.getCurrentCaseThrows().getSleuthkitCase().getBlackboard();
         } catch (NoCurrentCaseException ex) {
