/*
 *
 * Autopsy Forensic Browser
 *
 * Copyright 2014-2018 Basis Technology Corp.
 * contact: carrier <at> sleuthkit <dot> org
 *
 * Licensed under the Apache License, Version 2.0 (the "License");
 * you may not use this file except in compliance with the License.
 * You may obtain a copy of the License at
 *
 *     http://www.apache.org/licenses/LICENSE-2.0
 *
 * Unless required by applicable law or agreed to in writing, software
 * distributed under the License is distributed on an "AS IS" BASIS,
 * WITHOUT WARRANTIES OR CONDITIONS OF ANY KIND, either express or implied.
 * See the License for the specific language governing permissions and
 * limitations under the License.
 */
package org.sleuthkit.autopsy.report;

import javax.swing.JPanel;

import org.openide.util.NbBundle;
import org.sleuthkit.autopsy.casemodule.Case;
import org.sleuthkit.autopsy.coreutils.Logger;
import org.sleuthkit.datamodel.*;
import org.sleuthkit.autopsy.ingest.IngestManager;
import org.sleuthkit.datamodel.BlackboardArtifact;
import java.io.File;
import java.io.FileOutputStream;
import java.io.IOException;
import java.io.InputStream;
import java.io.OutputStream;
import java.nio.file.Path;
import java.nio.file.Paths;
import java.text.SimpleDateFormat;
import java.util.logging.Level;
import org.jdom2.Document;
import org.jdom2.Element;
import org.jdom2.Namespace;
import org.jdom2.output.Format;
import org.jdom2.output.XMLOutputter;
import org.jdom2.CDATA;
import org.openide.filesystems.FileUtil;
<<<<<<< HEAD
import org.sleuthkit.autopsy.casemodule.NoCurrentCaseException;
=======
import org.sleuthkit.datamodel.ReadContentInputStream.ReadContentInputStreamException;
>>>>>>> 3d67650c

/**
 * Generates a KML file based on geospatial information from the BlackBoard.
 */
class ReportKML implements GeneralReportModule {

    private static final Logger logger = Logger.getLogger(ReportKML.class.getName());
    private static final String KML_STYLE_FILE = "style.kml";
    private static final String REPORT_KML = "ReportKML.kml";
    private static final String STYLESHEETS_PATH = "/org/sleuthkit/autopsy/report/stylesheets/";
    private static ReportKML instance = null;
    private Case currentCase;
    private SleuthkitCase skCase;
    private final SimpleDateFormat kmlDateFormat = new SimpleDateFormat("yyyy-MM-dd'T'HH:mm:ssX");
    private Namespace ns;
    private final String SEP = "<br>";

    private enum FeatureColor {
        RED("style.kml#redFeature"),
        GREEN("style.kml#greenFeature"),
        BLUE("style.kml#blueFeature"),
        PURPLE("style.kml#purpleFeature"),
        WHITE("style.kml#whiteFeature"),
        YELLOW("style.kml#yellowFeature");
        private final String color;

        FeatureColor(String color) {
            this.color = color;
        }

        String getColor() {
            return this.color;
        }
    }

    // Hidden constructor for the report
    private ReportKML() {
    }

    // Get the default implementation of this report
    public static synchronized ReportKML getDefault() {
        if (instance == null) {
            instance = new ReportKML();
        }
        return instance;
    }

    /**
     * Generates a body file format report for use with the MAC time tool.
     *
     * @param baseReportDir path to save the report
     * @param progressPanel panel to update the report's progress
     */
    @Override
    public void generateReport(String baseReportDir, ReportProgressPanel progressPanel) {
        try {
            currentCase = Case.getOpenCase();
        } catch (NoCurrentCaseException ex) {
            logger.log(Level.SEVERE, "Exception while getting open case.", ex); //NON-NLS
            return;
        }
        // Start the progress bar and setup the report
        progressPanel.setIndeterminate(true);
        progressPanel.start();
        progressPanel.updateStatusLabel(NbBundle.getMessage(this.getClass(), "ReportKML.progress.querying"));
        String kmlFileFullPath = baseReportDir + REPORT_KML; //NON-NLS
<<<<<<< HEAD
        
=======

        currentCase = Case.getCurrentCase();
>>>>>>> 3d67650c
        skCase = currentCase.getSleuthkitCase();

        progressPanel.updateStatusLabel(NbBundle.getMessage(this.getClass(), "ReportKML.progress.loading"));

        ns = Namespace.getNamespace("", "http://www.opengis.net/kml/2.2"); //NON-NLS

        Element kml = new Element("kml", ns); //NON-NLS
        kml.addNamespaceDeclaration(Namespace.getNamespace("gx", "http://www.google.com/kml/ext/2.2")); //NON-NLS
        kml.addNamespaceDeclaration(Namespace.getNamespace("kml", "http://www.opengis.net/kml/2.2")); //NON-NLS
        kml.addNamespaceDeclaration(Namespace.getNamespace("atom", "http://www.w3.org/2005/Atom")); //NON-NLS
        Document kmlDocument = new Document(kml);

        Element document = new Element("Document", ns); //NON-NLS
        kml.addContent(document);

        Element name = new Element("name", ns); //NON-NLS
        ReportBranding rb = new ReportBranding();
        name.setText(rb.getReportTitle() + " KML"); //NON-NLS
        document.addContent(name);

        // Check if ingest has finished
        if (IngestManager.getInstance().isIngestRunning()) {
            Element ingestwarning = new Element("snippet", ns); //NON-NLS
            ingestwarning.addContent(NbBundle.getMessage(this.getClass(), "ReportBodyFile.ingestWarning.text")); //NON-NLS
            document.addContent(ingestwarning);
        }

        // Create folder structure
        Element gpsExifMetadataFolder = new Element("Folder", ns); //NON-NLS
        CDATA cdataExifMetadataFolder = new CDATA("https://raw.githubusercontent.com/sleuthkit/autopsy/develop/Core/src/org/sleuthkit/autopsy/images/camera-icon-16.png"); //NON-NLS
        Element hrefExifMetadata = new Element("href", ns).addContent(cdataExifMetadataFolder); //NON-NLS
        gpsExifMetadataFolder.addContent(new Element("Icon", ns).addContent(hrefExifMetadata)); //NON-NLS

        Element gpsBookmarksFolder = new Element("Folder", ns); //NON-NLS
        CDATA cdataBookmarks = new CDATA("https://raw.githubusercontent.com/sleuthkit/autopsy/develop/Core/src/org/sleuthkit/autopsy/images/gpsfav.png"); //NON-NLS
        Element hrefBookmarks = new Element("href", ns).addContent(cdataBookmarks); //NON-NLS
        gpsBookmarksFolder.addContent(new Element("Icon", ns).addContent(hrefBookmarks)); //NON-NLS

        Element gpsLastKnownLocationFolder = new Element("Folder", ns); //NON-NLS
        CDATA cdataLastKnownLocation = new CDATA("https://raw.githubusercontent.com/sleuthkit/autopsy/develop/Core/src/org/sleuthkit/autopsy/images/gps-lastlocation.png"); //NON-NLS
        Element hrefLastKnownLocation = new Element("href", ns).addContent(cdataLastKnownLocation); //NON-NLS
        gpsLastKnownLocationFolder.addContent(new Element("Icon", ns).addContent(hrefLastKnownLocation)); //NON-NLS

        Element gpsRouteFolder = new Element("Folder", ns); //NON-NLS
        CDATA cdataRoute = new CDATA("https://raw.githubusercontent.com/sleuthkit/autopsy/develop/Core/src/org/sleuthkit/autopsy/images/gps-trackpoint.png"); //NON-NLS
        Element hrefRoute = new Element("href", ns).addContent(cdataRoute); //NON-NLS
        gpsRouteFolder.addContent(new Element("Icon", ns).addContent(hrefRoute)); //NON-NLS

        Element gpsSearchesFolder = new Element("Folder", ns); //NON-NLS
        CDATA cdataSearches = new CDATA("https://raw.githubusercontent.com/sleuthkit/autopsy/develop/Core/src/org/sleuthkit/autopsy/images/gps-search.png"); //NON-NLS
        Element hrefSearches = new Element("href", ns).addContent(cdataSearches); //NON-NLS
        gpsSearchesFolder.addContent(new Element("Icon", ns).addContent(hrefSearches)); //NON-NLS

        Element gpsTrackpointsFolder = new Element("Folder", ns); //NON-NLS
        CDATA cdataTrackpoints = new CDATA("https://raw.githubusercontent.com/sleuthkit/autopsy/develop/Core/src/org/sleuthkit/autopsy/images/gps-trackpoint.png"); //NON-NLS
        Element hrefTrackpoints = new Element("href", ns).addContent(cdataTrackpoints); //NON-NLS
        gpsTrackpointsFolder.addContent(new Element("Icon", ns).addContent(hrefTrackpoints)); //NON-NLS

        gpsExifMetadataFolder.addContent(new Element("name", ns).addContent("EXIF Metadata")); //NON-NLS
        gpsBookmarksFolder.addContent(new Element("name", ns).addContent("GPS Bookmarks")); //NON-NLS
        gpsLastKnownLocationFolder.addContent(new Element("name", ns).addContent("GPS Last Known Location")); //NON-NLS
        gpsRouteFolder.addContent(new Element("name", ns).addContent("GPS Routes")); //NON-NLS
        gpsSearchesFolder.addContent(new Element("name", ns).addContent("GPS Searches")); //NON-NLS
        gpsTrackpointsFolder.addContent(new Element("name", ns).addContent("GPS Trackpoints")); //NON-NLS

        document.addContent(gpsExifMetadataFolder);
        document.addContent(gpsBookmarksFolder);
        document.addContent(gpsLastKnownLocationFolder);
        document.addContent(gpsRouteFolder);
        document.addContent(gpsSearchesFolder);
        document.addContent(gpsTrackpointsFolder);

        ReportProgressPanel.ReportStatus result = ReportProgressPanel.ReportStatus.COMPLETE;

        /**
         * In the following code, nulls are okay, and are handled when we go to
         * write out the KML feature. Nulls are expected to be returned from any
         * method where the artifact is not found and is handled in the
         * individual feature creation methods. This is done because we don't
         * know beforehand which attributes will be included for which artifact,
         * as anyone could write a module that adds additional attributes to an
         * artifact.
         *
         * If there are any issues reading the database getting artifacts and
         * attributes, or any exceptions thrown during this process, a severe
         * error is logged, the report is marked as "Incomplete KML Report", and
         * we use a best-effort method to generate KML information on everything
         * we can successfully pull out of the database.
         */
        try {
            for (BlackboardArtifact artifact : skCase.getBlackboardArtifacts(BlackboardArtifact.ARTIFACT_TYPE.TSK_METADATA_EXIF)) {
                String fileName = "";
                long fileId = 0;
                try {
                    Long timestamp = getLong(artifact, BlackboardAttribute.ATTRIBUTE_TYPE.TSK_DATETIME_CREATED);
                    String desc = getDescriptionFromArtifact(artifact, "EXIF Metadata With Locations"); //NON-NLS
                    Double lat = getDouble(artifact, BlackboardAttribute.ATTRIBUTE_TYPE.TSK_GEO_LATITUDE);
                    Double lon = getDouble(artifact, BlackboardAttribute.ATTRIBUTE_TYPE.TSK_GEO_LONGITUDE);
                    Element point = makePoint(lat, lon, getDouble(artifact, BlackboardAttribute.ATTRIBUTE_TYPE.TSK_GEO_ALTITUDE));

                    if (lat != null && lat != 0.0 && lon != null && lon != 0.0) {
                        AbstractFile abstractFile = artifact.getSleuthkitCase().getAbstractFileById(artifact.getObjectID());
                        fileName = abstractFile.getName();
                        fileId = abstractFile.getId();
                        Path path;
                        copyFileUsingStream(abstractFile, Paths.get(baseReportDir, abstractFile.getName()).toFile());
                        try {
                            path = Paths.get(removeLeadingImgAndVol(abstractFile.getUniquePath()));
                        } catch (TskCoreException ex) {
                            path = Paths.get(abstractFile.getParentPath(), abstractFile.getName());
                        }
                        String formattedCoordinates = String.format("%.2f, %.2f", lat, lon);
                        if (path == null) {
                            path = Paths.get(abstractFile.getName());
                        }
                        gpsExifMetadataFolder.addContent(makePlacemarkWithPicture(abstractFile.getName(), FeatureColor.RED, desc, timestamp, point, path, formattedCoordinates));
                    }
                } catch (ReadContentInputStreamException ex) {
                    logger.log(Level.WARNING, String.format("Error reading file '%s' (id=%d).", fileName, fileId), ex);
                } catch (Exception ex) {
                    logger.log(Level.SEVERE, "Could not extract photo information.", ex); //NON-NLS
                    result = ReportProgressPanel.ReportStatus.ERROR;
                }
            }
        } catch (TskCoreException ex) {
            logger.log(Level.SEVERE, "Could not extract photos with EXIF metadata.", ex); //NON-NLS
            result = ReportProgressPanel.ReportStatus.ERROR;
        }

        try {
            for (BlackboardArtifact artifact : skCase.getBlackboardArtifacts(BlackboardArtifact.ARTIFACT_TYPE.TSK_GPS_BOOKMARK)) {
                try {
                    Long timestamp = getLong(artifact, BlackboardAttribute.ATTRIBUTE_TYPE.TSK_DATETIME);
                    String desc = getDescriptionFromArtifact(artifact, "GPS Bookmark"); //NON-NLS
                    Double lat = getDouble(artifact, BlackboardAttribute.ATTRIBUTE_TYPE.TSK_GEO_LATITUDE);
                    Double lon = getDouble(artifact, BlackboardAttribute.ATTRIBUTE_TYPE.TSK_GEO_LONGITUDE);
                    Element point = makePoint(lat, lon, getDouble(artifact, BlackboardAttribute.ATTRIBUTE_TYPE.TSK_GEO_ALTITUDE));
                    String bookmarkName = getString(artifact, BlackboardAttribute.ATTRIBUTE_TYPE.TSK_NAME);
                    String formattedCoordinates = String.format("%.2f, %.2f", lat, lon);
                    gpsBookmarksFolder.addContent(makePlacemark(bookmarkName, FeatureColor.BLUE, desc, timestamp, point, formattedCoordinates));
                } catch (Exception ex) {
                    logger.log(Level.SEVERE, "Could not extract Bookmark information.", ex); //NON-NLS
                    result = ReportProgressPanel.ReportStatus.ERROR;
                }
            }
        } catch (TskCoreException ex) {
            logger.log(Level.SEVERE, "Could not get GPS Bookmarks from database.", ex); //NON-NLS
            result = ReportProgressPanel.ReportStatus.ERROR;
        }

        try {
            for (BlackboardArtifact artifact : skCase.getBlackboardArtifacts(BlackboardArtifact.ARTIFACT_TYPE.TSK_GPS_LAST_KNOWN_LOCATION)) {
                try {
                    Long timestamp = getLong(artifact, BlackboardAttribute.ATTRIBUTE_TYPE.TSK_DATETIME);
                    String desc = getDescriptionFromArtifact(artifact, "GPS Last Known Location"); //NON-NLS
                    Double lat = getDouble(artifact, BlackboardAttribute.ATTRIBUTE_TYPE.TSK_GEO_LATITUDE);
                    Double lon = getDouble(artifact, BlackboardAttribute.ATTRIBUTE_TYPE.TSK_GEO_LONGITUDE);
                    Double alt = getDouble(artifact, BlackboardAttribute.ATTRIBUTE_TYPE.TSK_GEO_ALTITUDE);
                    Element point = makePoint(lat, lon, alt);
                    String formattedCoordinates = String.format("%.2f, %.2f", lat, lon);
                    gpsLastKnownLocationFolder.addContent(makePlacemark("Last Known Location", FeatureColor.PURPLE, desc, timestamp, point, formattedCoordinates)); //NON-NLS
                } catch (Exception ex) {
                    logger.log(Level.SEVERE, "Could not extract Last Known Location information.", ex); //NON-NLS
                    result = ReportProgressPanel.ReportStatus.ERROR;
                }
            }
        } catch (TskCoreException ex) {
            logger.log(Level.SEVERE, "Could not get GPS Last Known Location from database.", ex); //NON-NLS
            result = ReportProgressPanel.ReportStatus.ERROR;
        }

        try {
            for (BlackboardArtifact artifact : skCase.getBlackboardArtifacts(BlackboardArtifact.ARTIFACT_TYPE.TSK_GPS_ROUTE)) {
                try {
                    Long timestamp = getLong(artifact, BlackboardAttribute.ATTRIBUTE_TYPE.TSK_DATETIME);
                    String desc = getDescriptionFromArtifact(artifact, "GPS Route");
                    Double latitudeStart = getDouble(artifact, BlackboardAttribute.ATTRIBUTE_TYPE.TSK_GEO_LATITUDE_START);
                    Double longitudeStart = getDouble(artifact, BlackboardAttribute.ATTRIBUTE_TYPE.TSK_GEO_LONGITUDE_START);
                    Double latitudeEnd = getDouble(artifact, BlackboardAttribute.ATTRIBUTE_TYPE.TSK_GEO_LATITUDE_END);
                    Double longitudeEnd = getDouble(artifact, BlackboardAttribute.ATTRIBUTE_TYPE.TSK_GEO_LONGITUDE_END);
                    Double altitude = getDouble(artifact, BlackboardAttribute.ATTRIBUTE_TYPE.TSK_GEO_ALTITUDE);

                    Element route = makeLineString(latitudeStart, longitudeStart, altitude, latitudeEnd, longitudeEnd, altitude);
                    Element startingPoint = makePoint(latitudeStart, longitudeStart, altitude);
                    Element endingPoint = makePoint(latitudeEnd, longitudeEnd, altitude);

                    String formattedCoordinates = String.format("%.2f, %.2f to %.2f, %.2f", latitudeStart, longitudeStart, latitudeEnd, longitudeEnd);
                    gpsRouteFolder.addContent(makePlacemark("As-the-crow-flies Route", FeatureColor.GREEN, desc, timestamp, route, formattedCoordinates)); //NON-NLS

                    formattedCoordinates = String.format("%.2f, %.2f", latitudeStart, longitudeStart);
                    gpsRouteFolder.addContent(makePlacemark("Start", FeatureColor.GREEN, desc, timestamp, startingPoint, formattedCoordinates)); //NON-NLS

                    formattedCoordinates = String.format("%.2f, %.2f", latitudeEnd, longitudeEnd);
                    gpsRouteFolder.addContent(makePlacemark("End", FeatureColor.GREEN, desc, timestamp, endingPoint, formattedCoordinates)); //NON-NLS
                } catch (Exception ex) {
                    logger.log(Level.SEVERE, "Could not extract GPS Route information.", ex); //NON-NLS
                    result = ReportProgressPanel.ReportStatus.ERROR;
                }
            }
        } catch (TskCoreException ex) {
            logger.log(Level.SEVERE, "Could not get GPS Routes from database.", ex); //NON-NLS
            result = ReportProgressPanel.ReportStatus.ERROR;
        }

        try {
            for (BlackboardArtifact artifact : skCase.getBlackboardArtifacts(BlackboardArtifact.ARTIFACT_TYPE.TSK_GPS_SEARCH)) {
                Long timestamp = getLong(artifact, BlackboardAttribute.ATTRIBUTE_TYPE.TSK_DATETIME);
                String desc = getDescriptionFromArtifact(artifact, "GPS Search"); //NON-NLS
                Double lat = getDouble(artifact, BlackboardAttribute.ATTRIBUTE_TYPE.TSK_GEO_LATITUDE);
                Double lon = getDouble(artifact, BlackboardAttribute.ATTRIBUTE_TYPE.TSK_GEO_LONGITUDE);
                Double alt = getDouble(artifact, BlackboardAttribute.ATTRIBUTE_TYPE.TSK_GEO_ALTITUDE);
                Element point = makePoint(lat, lon, alt);
                String formattedCoordinates = String.format("%.2f, %.2f", lat, lon);
                String searchName = getString(artifact, BlackboardAttribute.ATTRIBUTE_TYPE.TSK_NAME);
                if (searchName == null || searchName.isEmpty()) {
                    searchName = getString(artifact, BlackboardAttribute.ATTRIBUTE_TYPE.TSK_LOCATION);
                }
                if (searchName == null || searchName.isEmpty()) {
                    searchName = "GPS Search";
                }
                gpsSearchesFolder.addContent(makePlacemark(searchName, FeatureColor.WHITE, desc, timestamp, point, formattedCoordinates)); //NON-NLS
            }
        } catch (TskCoreException ex) {
            logger.log(Level.SEVERE, "Could not get GPS Searches from database.", ex); //NON-NLS
            result = ReportProgressPanel.ReportStatus.ERROR;
        }

        try {
            for (BlackboardArtifact artifact : skCase.getBlackboardArtifacts(BlackboardArtifact.ARTIFACT_TYPE.TSK_GPS_TRACKPOINT)) {
                try {
                    Long timestamp = getLong(artifact, BlackboardAttribute.ATTRIBUTE_TYPE.TSK_DATETIME);
                    String desc = getDescriptionFromArtifact(artifact, "GPS Trackpoint"); //NON-NLS
                    Double lat = getDouble(artifact, BlackboardAttribute.ATTRIBUTE_TYPE.TSK_GEO_LATITUDE);
                    Double lon = getDouble(artifact, BlackboardAttribute.ATTRIBUTE_TYPE.TSK_GEO_LONGITUDE);
                    Double alt = getDouble(artifact, BlackboardAttribute.ATTRIBUTE_TYPE.TSK_GEO_ALTITUDE);
                    Element point = makePoint(lat, lon, alt);
                    String formattedCoordinates = String.format("%.2f, %.2f, %.2f", lat, lon, alt);
                    String trackName = getString(artifact, BlackboardAttribute.ATTRIBUTE_TYPE.TSK_NAME);
                    if (trackName == null || trackName.isEmpty()) {
                        trackName = getString(artifact, BlackboardAttribute.ATTRIBUTE_TYPE.TSK_PROG_NAME);
                    }
                    if (trackName == null || trackName.isEmpty()) {
                        trackName = getString(artifact, BlackboardAttribute.ATTRIBUTE_TYPE.TSK_FLAG);
                    }
                    if (trackName == null || trackName.isEmpty()) {
                        trackName = "GPS Trackpoint";
                    }
                    gpsTrackpointsFolder.addContent(makePlacemark(trackName, FeatureColor.YELLOW, desc, timestamp, point, formattedCoordinates));
                } catch (Exception ex) {
                    logger.log(Level.SEVERE, "Could not extract Trackpoint information.", ex); //NON-NLS
                    result = ReportProgressPanel.ReportStatus.ERROR;
                }
            }
        } catch (TskCoreException ex) {
            logger.log(Level.SEVERE, "Could not get GPS Trackpoints from database.", ex); //NON-NLS
            result = ReportProgressPanel.ReportStatus.ERROR;
        }

        // Copy the style sheet
        try {
            InputStream input = getClass().getResourceAsStream(STYLESHEETS_PATH + KML_STYLE_FILE); // Preserve slash direction
            OutputStream output = new FileOutputStream(baseReportDir + KML_STYLE_FILE); // Preserve slash direction
            FileUtil.copy(input, output);
        } catch (IOException ex) {
            logger.log(Level.SEVERE, "Error placing KML stylesheet. The .KML file will not function properly.", ex); //NON-NLS
            result = ReportProgressPanel.ReportStatus.ERROR;
        }

        try (FileOutputStream writer = new FileOutputStream(kmlFileFullPath)) {
            XMLOutputter outputter = new XMLOutputter(Format.getPrettyFormat());
            outputter.output(kmlDocument, writer);
            String prependedStatus = "";
            if (result == ReportProgressPanel.ReportStatus.ERROR) {
                prependedStatus = "Incomplete ";
            }
            Case.getOpenCase().addReport(kmlFileFullPath,
                    NbBundle.getMessage(this.getClass(), "ReportKML.genReport.srcModuleName.text"),
                    prependedStatus + NbBundle.getMessage(this.getClass(), "ReportKML.genReport.reportName"));
        } catch (IOException ex) {
            logger.log(Level.SEVERE, "Could not write the KML file.", ex); //NON-NLS
            progressPanel.complete(ReportProgressPanel.ReportStatus.ERROR);
        } catch (TskCoreException ex) {
            String errorMessage = String.format("Error adding %s to case as a report", kmlFileFullPath); //NON-NLS
            logger.log(Level.SEVERE, errorMessage, ex);
            result = ReportProgressPanel.ReportStatus.ERROR;
        } catch (NoCurrentCaseException ex) {
            logger.log(Level.SEVERE, "Exception while getting open case.", ex);
            result = ReportProgressPanel.ReportStatus.ERROR;
        }

        progressPanel.complete(result);
    }

    /**
     * Get a Double from an artifact if it exists, return null otherwise.
     *
     * @param artifact The artifact to query
     * @param type     The attribute type we're looking for
     *
     * @return The Double if it exists, or null if not
     */
    private Double getDouble(BlackboardArtifact artifact, BlackboardAttribute.ATTRIBUTE_TYPE type) {
        Double returnValue = null;
        try {
            BlackboardAttribute bba = artifact.getAttribute(new BlackboardAttribute.Type(type));
            if (bba != null) {
                Double value = bba.getValueDouble();
                returnValue = value;
            }
        } catch (TskCoreException ex) {
            logger.log(Level.SEVERE, "Error getting Double value: " + type.toString(), ex); //NON-NLS
        }
        return returnValue;
    }

    /**
     * Get a Long from an artifact if it exists, return null otherwise.
     *
     * @param artifact The artifact to query
     * @param type     The attribute type we're looking for
     *
     * @return The Long if it exists, or null if not
     */
    private Long getLong(BlackboardArtifact artifact, BlackboardAttribute.ATTRIBUTE_TYPE type) {
        Long returnValue = null;
        try {
            BlackboardAttribute bba = artifact.getAttribute(new BlackboardAttribute.Type(type));
            if (bba != null) {
                Long value = bba.getValueLong();
                returnValue = value;
            }
        } catch (TskCoreException ex) {
            logger.log(Level.SEVERE, "Error getting Long value: " + type.toString(), ex); //NON-NLS
        }
        return returnValue;
    }

    /**
     * Get an Integer from an artifact if it exists, return null otherwise.
     *
     * @param artifact The artifact to query
     * @param type     The attribute type we're looking for
     *
     * @return The Integer if it exists, or null if not
     */
    private Integer getInteger(BlackboardArtifact artifact, BlackboardAttribute.ATTRIBUTE_TYPE type) {
        Integer returnValue = null;
        try {
            BlackboardAttribute bba = artifact.getAttribute(new BlackboardAttribute.Type(type));
            if (bba != null) {
                Integer value = bba.getValueInt();
                returnValue = value;
            }
        } catch (TskCoreException ex) {
            logger.log(Level.SEVERE, "Error getting Integer value: " + type.toString(), ex); //NON-NLS
        }
        return returnValue;
    }

    /**
     * Get a String from an artifact if it exists, return null otherwise.
     *
     * @param artifact The artifact to query
     * @param type     The attribute type we're looking for
     *
     * @return The String if it exists, or null if not
     */
    private String getString(BlackboardArtifact artifact, BlackboardAttribute.ATTRIBUTE_TYPE type) {
        String returnValue = null;
        try {
            BlackboardAttribute bba = artifact.getAttribute(new BlackboardAttribute.Type(type));
            if (bba != null) {
                String value = bba.getValueString();
                if (value != null && !value.isEmpty()) {
                    returnValue = value;
                }
            }
        } catch (TskCoreException ex) {
            logger.log(Level.SEVERE, "Error getting String value: " + type.toString(), ex); //NON-NLS
        }
        return returnValue;
    }

    /**
     * This method creates a text description for a map feature using all the
     * geospatial and time data we can for the Artifact. It queries the
     * following attributes:
     *
     * TSK_GEO_LATITUDE 54; TSK_GEO_LONGITUDE 55; TSK_GEO_LATITUDE_START 98;
     * TSK_GEO_LATITUDE_END 99; TSK_GEO_LONGITUDE_START 100;
     * TSK_GEO_LONGITUDE_END 101; TSK_GEO_VELOCITY 56; TSK_GEO_ALTITUDE 57;
     * TSK_GEO_BEARING 58; TSK_GEO_HPRECISION 59; TSK_GEO_VPRECISION 60;
     * TSK_GEO_MAPDATUM 61; TSK_DATETIME_START 83; TSK_DATETIME_END 84;
     * TSK_LOCATION 86; TSK_PATH_SOURCE 94;
     *
     * @param artifact    the artifact to query.
     * @param featureType the type of Artifact we're working on.
     *
     * @return a String with the information we have available
     */
    private String getDescriptionFromArtifact(BlackboardArtifact artifact, String featureType) {
        StringBuilder result = new StringBuilder("<h3>" + featureType + "</h3>"); //NON-NLS

        String name = getString(artifact, BlackboardAttribute.ATTRIBUTE_TYPE.TSK_NAME);
        if (name != null && !name.isEmpty()) {
            result.append("<b>Name:</b> ").append(name).append(SEP); //NON-NLS
        }

        String location = getString(artifact, BlackboardAttribute.ATTRIBUTE_TYPE.TSK_LOCATION);
        if (location != null && !location.isEmpty()) {
            result.append("<b>Location:</b> ").append(location).append(SEP); //NON-NLS
        }

        Long timestamp = getLong(artifact, BlackboardAttribute.ATTRIBUTE_TYPE.TSK_DATETIME);
        if (timestamp != null) {
            result.append("<b>Timestamp:</b> ").append(getTimeStamp(timestamp)).append(SEP); //NON-NLS
            result.append("<b>Unix timestamp:</b> ").append(timestamp).append(SEP); //NON-NLS
        }

        Long startingTimestamp = getLong(artifact, BlackboardAttribute.ATTRIBUTE_TYPE.TSK_DATETIME_START);
        if (startingTimestamp != null) {
            result.append("<b>Starting Timestamp:</b> ").append(getTimeStamp(startingTimestamp)).append(SEP); //NON-NLS
            result.append("<b>Starting Unix timestamp:</b> ").append(startingTimestamp).append(SEP); //NON-NLS
        }

        Long endingTimestamp = getLong(artifact, BlackboardAttribute.ATTRIBUTE_TYPE.TSK_DATETIME_END);
        if (endingTimestamp != null) {
            result.append("<b>Ending Timestamp:</b> ").append(getTimeStamp(endingTimestamp)).append(SEP); //NON-NLS
            result.append("<b>Ending Unix timestamp:</b> ").append(endingTimestamp).append(SEP); //NON-NLS
        }

        Long createdTimestamp = getLong(artifact, BlackboardAttribute.ATTRIBUTE_TYPE.TSK_DATETIME_CREATED);
        if (createdTimestamp != null) {
            result.append("<b>Created Timestamp:</b> ").append(getTimeStamp(createdTimestamp)).append(SEP); //NON-NLS
            result.append("<b>Created Unix timestamp:</b> ").append(createdTimestamp).append(SEP); //NON-NLS
        }

        Double latitude = getDouble(artifact, BlackboardAttribute.ATTRIBUTE_TYPE.TSK_GEO_LATITUDE);
        if (latitude != null) {
            result.append("<b>Latitude:</b> ").append(latitude).append(SEP); //NON-NLS
        }

        Double longitude = getDouble(artifact, BlackboardAttribute.ATTRIBUTE_TYPE.TSK_GEO_LONGITUDE);
        if (longitude != null) {
            result.append("<b>Longitude:</b> ").append(longitude).append(SEP); //NON-NLS
        }

        Double latitudeStart = getDouble(artifact, BlackboardAttribute.ATTRIBUTE_TYPE.TSK_GEO_LATITUDE_START);
        if (latitudeStart != null) {
            result.append("<b>Latitude Start:</b> ").append(latitudeStart).append(SEP); //NON-NLS
        }

        Double longitudeStart = getDouble(artifact, BlackboardAttribute.ATTRIBUTE_TYPE.TSK_GEO_LONGITUDE_START);
        if (longitudeStart != null) {
            result.append("<b>Longitude Start:</b> ").append(longitudeStart).append(SEP); //NON-NLS
        }

        Double latitudeEnd = getDouble(artifact, BlackboardAttribute.ATTRIBUTE_TYPE.TSK_GEO_LATITUDE_END);
        if (latitudeEnd != null) {
            result.append("<b>Latitude End:</b> ").append(latitudeEnd).append(SEP); //NON-NLS
        }

        Double longitudeEnd = getDouble(artifact, BlackboardAttribute.ATTRIBUTE_TYPE.TSK_GEO_LONGITUDE_END);
        if (longitudeEnd != null) {
            result.append("<b>Longitude End:</b> ").append(longitudeEnd).append(SEP); //NON-NLS
        }

        Double velocity = getDouble(artifact, BlackboardAttribute.ATTRIBUTE_TYPE.TSK_GEO_VELOCITY);
        if (velocity != null) {
            result.append("<b>Velocity:</b> ").append(velocity).append(SEP); //NON-NLS
        }

        Double altitude = getDouble(artifact, BlackboardAttribute.ATTRIBUTE_TYPE.TSK_GEO_ALTITUDE);
        if (altitude != null) {
            result.append("<b>Altitude:</b> ").append(altitude).append(SEP); //NON-NLS
        }

        Double bearing = getDouble(artifact, BlackboardAttribute.ATTRIBUTE_TYPE.TSK_GEO_BEARING);
        if (bearing != null) {
            result.append("<b>Bearing:</b> ").append(bearing).append(SEP); //NON-NLS
        }

        Integer hPrecision = getInteger(artifact, BlackboardAttribute.ATTRIBUTE_TYPE.TSK_GEO_HPRECISION);
        if (hPrecision != null) {
            result.append("<b>Horizontal Precision Figure of Merit:</b> ").append(hPrecision).append(SEP); //NON-NLS
        }

        Integer vPrecision = getInteger(artifact, BlackboardAttribute.ATTRIBUTE_TYPE.TSK_GEO_VPRECISION);
        if (vPrecision != null) {
            result.append("<b>Vertical Precision Figure of Merit:</b> ").append(vPrecision).append(SEP); //NON-NLS
        }

        String mapDatum = getString(artifact, BlackboardAttribute.ATTRIBUTE_TYPE.TSK_GEO_MAPDATUM);
        if (mapDatum != null && !mapDatum.isEmpty()) {
            result.append("<b>Map Datum:</b> ").append(mapDatum).append(SEP); //NON-NLS
        }

        String programName = getString(artifact, BlackboardAttribute.ATTRIBUTE_TYPE.TSK_PROG_NAME);
        if (programName != null && !programName.isEmpty()) {
            result.append("<b>Reported by:</b> ").append(programName).append(SEP); //NON-NLS
        }

        String flag = getString(artifact, BlackboardAttribute.ATTRIBUTE_TYPE.TSK_FLAG);
        if (flag != null && !flag.isEmpty()) {
            result.append("<b>Flag:</b> ").append(flag).append(SEP); //NON-NLS
        }

        String pathSource = getString(artifact, BlackboardAttribute.ATTRIBUTE_TYPE.TSK_PATH_SOURCE);
        if (pathSource != null && !pathSource.isEmpty()) {
            result.append("<b>Source:</b> ").append(pathSource).append(SEP); //NON-NLS
        }

        String deviceMake = getString(artifact, BlackboardAttribute.ATTRIBUTE_TYPE.TSK_DEVICE_MAKE);
        if (deviceMake != null && !deviceMake.isEmpty()) {
            result.append("<b>Device Make:</b> ").append(deviceMake).append(SEP); //NON-NLS
        }

        String deviceModel = getString(artifact, BlackboardAttribute.ATTRIBUTE_TYPE.TSK_DEVICE_MODEL);
        if (deviceModel != null && !deviceModel.isEmpty()) {
            result.append("<b>Device Model:</b> ").append(deviceModel).append(SEP); //NON-NLS
        }

        return result.toString();
    }

    private String getTimeStamp(long timeStamp) {
        return kmlDateFormat.format(new java.util.Date(timeStamp * 1000));
    }

    /**
     * Create a Point for use in a Placemark. Note in this method altitude is
     * ignored, as Google Earth apparently has trouble using altitudes for
     * LineStrings, though the parameters are still in the call. Also note that
     * any null value passed in will be set to 0.0, under the idea that it is
     * better to show some data with gaps, than to show nothing at all.
     *
     * @param latitude  point latitude
     * @param longitude point longitude
     * @param altitude  point altitude. Currently ignored.
     *
     * @return the Point as an Element
     */
    private Element makePoint(Double latitude, Double longitude, Double altitude) {
        if (latitude == null) {
            latitude = 0.0;
        }
        if (longitude == null) {
            longitude = 0.0;
        }
        if (altitude == null) {
            altitude = 0.0;
        }
        Element point = new Element("Point", ns); //NON-NLS

        // KML uses lon, lat. Deliberately reversed.
        Element coordinates = new Element("coordinates", ns).addContent(longitude + "," + latitude + "," + altitude); //NON-NLS

        if (altitude != 0) {
            /*
             * Though we are including a non-zero altitude, clamp it to the
             * ground because inaccuracies from the GPS data can cause the
             * terrain to occlude points when zoomed in otherwise. Show the
             * altitude, but keep the point clamped to the ground. We may change
             * this later for flying GPS sensors.
             */
            Element altitudeMode = new Element("altitudeMode", ns).addContent("clampToGround"); //NON-NLS
            point.addContent(altitudeMode);
        }
        point.addContent(coordinates);

        return point;
    }

    /**
     * Create a LineString for use in a Placemark. Note in this method, start
     * and stop altitudes get ignored, as Google Earth apparently has trouble
     * using altitudes for LineStrings, though the parameters are still in the
     * call. Also note that any null value passed in will be set to 0.0, under
     * the idea that it is better to show some data with gaps, than to show
     * nothing at all.
     *
     * @param startLatitude  Starting latitude
     * @param startLongitude Starting longitude
     * @param startAltitude  Starting altitude. Currently ignored.
     * @param stopLatitude   Ending latitude
     * @param stopLongitude  Ending longitude
     * @param stopAltitude   Ending altitude. Currently ignored.
     *
     * @return the Line as an Element
     */
    private Element makeLineString(Double startLatitude, Double startLongitude, Double startAltitude, Double stopLatitude, Double stopLongitude, Double stopAltitude) {
        if (startLatitude == null) {
            startLatitude = 0.0;
        }
        if (startLongitude == null) {
            startLongitude = 0.0;
        }
        if (startAltitude == null) {
            startAltitude = 0.0;
        }
        if (stopLatitude == null) {
            stopLatitude = 0.0;
        }
        if (stopLongitude == null) {
            stopLongitude = 0.0;
        }
        if (stopAltitude == null) {
            stopAltitude = 0.0;
        }

        Element lineString = new Element("LineString", ns); //NON-NLS
        lineString.addContent(new Element("extrude", ns).addContent("1")); //NON-NLS
        lineString.addContent(new Element("tessellate", ns).addContent("1")); //NON-NLS
        lineString.addContent(new Element("altitudeMode", ns).addContent("clampToGround")); //NON-NLS
        // KML uses lon, lat. Deliberately reversed.
        lineString.addContent(new Element("coordinates", ns).addContent(
                startLongitude + "," + startLatitude + ",0.0,"
                + stopLongitude + "," + stopLatitude + ",0.0")); //NON-NLS
        return lineString;
    }

    /**
     * Make a Placemark for use in displaying features. Takes a
     * coordinate-bearing feature (Point, LineString, etc) and places it in the
     * Placemark element.
     *
     * @param name        Placemark name
     * @param color       Placemark color
     * @param description Description for the info bubble on the map
     * @param timestamp   Placemark timestamp
     * @param feature     The feature to show. Could be Point, LineString, etc.
     * @param coordinates The coordinates to display in the list view snippet
     *
     * @return the entire KML placemark
     */
    private Element makePlacemark(String name, FeatureColor color, String description, Long timestamp, Element feature, String coordinates) {
        Element placemark = new Element("Placemark", ns); //NON-NLS
        if (name != null && !name.isEmpty()) {
            placemark.addContent(new Element("name", ns).addContent(name)); //NON-NLS
        } else if (timestamp != null) {
            placemark.addContent(new Element("name", ns).addContent(getTimeStamp(timestamp))); //NON-NLS
        } else {
            placemark.addContent(new Element("name", ns).addContent("")); //NON-NLS
        }
        placemark.addContent(new Element("styleUrl", ns).addContent(color.getColor())); //NON-NLS
        placemark.addContent(new Element("description", ns).addContent(description)); //NON-NLS
        if (timestamp != null) {
            Element time = new Element("TimeStamp", ns); //NON-NLS
            time.addContent(new Element("when", ns).addContent(getTimeStamp(timestamp))); //NON-NLS
            placemark.addContent(time);
        }
        placemark.addContent(feature);
        if (coordinates != null && !coordinates.isEmpty()) {
            placemark.addContent(new Element("snippet", ns).addContent(coordinates)); //NON-NLS
        }
        return placemark;
    }

    /**
     * Make a Placemark for use in displaying features. Takes a
     * coordinate-bearing feature (Point, LineString, etc) and places it in the
     * Placemark element.
     *
     * @param name        Placemark file name
     * @param color       Placemark color
     * @param description Description for the info bubble on the map
     * @param timestamp   Placemark timestamp
     * @param feature     The feature to show. Could be Point, LineString, etc.
     * @param path        The path to the file in the source image
     * @param coordinates The coordinates to display in the list view snippet
     *
     * @return the entire KML Placemark, including a picture.
     */
    private Element makePlacemarkWithPicture(String name, FeatureColor color, String description, Long timestamp, Element feature, Path path, String coordinates) {
        Element placemark = new Element("Placemark", ns); //NON-NLS
        Element desc = new Element("description", ns); //NON-NLS
        if (name != null && !name.isEmpty()) {
            placemark.addContent(new Element("name", ns).addContent(name)); //NON-NLS
            String image = "<img src='" + name + "' width='400'/>"; //NON-NLS
            desc.addContent(image);
        }
        placemark.addContent(new Element("styleUrl", ns).addContent(color.getColor())); //NON-NLS
        if (path != null) {
            String pathAsString = path.toString();
            if (pathAsString != null && !pathAsString.isEmpty()) {
                desc.addContent(description + "<b>Source Path:</b> " + pathAsString);
            }
        }
        placemark.addContent(desc);

        if (timestamp != null) {
            Element time = new Element("TimeStamp", ns); //NON-NLS
            time.addContent(new Element("when", ns).addContent(getTimeStamp(timestamp))); //NON-NLS
            placemark.addContent(time);
        }
        placemark.addContent(feature);
        if (coordinates != null && !coordinates.isEmpty()) {
            placemark.addContent(new Element("snippet", ns).addContent(coordinates)); //NON-NLS
        }
        return placemark;
    }

    /**
     * Extracts the file to the output folder.
     *
     * @param inputFile  The input AbstractFile to copy
     * @param outputFile the output file
     *
     * @throws ReadContentInputStreamException When a read error occurs.
     * @throws IOException                     When a general file exception
     *                                         occurs.
     */
    private void copyFileUsingStream(AbstractFile inputFile, File outputFile) throws ReadContentInputStreamException, IOException {
        byte[] buffer = new byte[65536];
        int length;
        outputFile.createNewFile();
        try (InputStream is = new ReadContentInputStream(inputFile);
                OutputStream os = new FileOutputStream(outputFile)) {
            while ((length = is.read(buffer)) != -1) {
                os.write(buffer, 0, length);
            }
        }
    }

    @Override
    public String getName() {
        String name = NbBundle.getMessage(this.getClass(), "ReportKML.getName.text");
        return name;
    }

    @Override
    public String getRelativeFilePath() {
        return "ReportKML.kml"; //NON-NLS
    }

    @Override
    public String getDescription() {
        String desc = NbBundle.getMessage(this.getClass(), "ReportKML.getDesc.text");
        return desc;
    }

    @Override
    public JPanel getConfigurationPanel() {
        return null; // No configuration panel
    }

    /**
     * This is a smash-n-grab from AbstractFile.createNonUniquePath(String).
     * This method is intended to be removed when img_ and vol_ are no longer
     * added to images and volumes respectively, OR when AbstractFile is sorted
     * out with respect to this.
     *
     * @param uniquePath The path to sanitize.
     *
     * @return path without leading img_/vol_ in position 0 or 1 respectively.
     */
    private static String removeLeadingImgAndVol(String uniquePath) {
        // split the path into parts
        String[] pathSegments = uniquePath.replaceFirst("^/*", "").split("/"); //NON-NLS

        // Replace image/volume name if they exist in specific entries
        if (pathSegments.length > 0) {
            pathSegments[0] = pathSegments[0].replaceFirst("^img_", ""); //NON-NLS
        }
        if (pathSegments.length > 1) {
            pathSegments[1] = pathSegments[1].replaceFirst("^vol_", ""); //NON-NLS
        }

        // Assemble the path
        StringBuilder strbuf = new StringBuilder();
        for (String segment : pathSegments) {
            if (!segment.isEmpty()) {
                strbuf.append("/").append(segment);
            }
        }
        return strbuf.toString();
    }
}<|MERGE_RESOLUTION|>--- conflicted
+++ resolved
@@ -43,11 +43,8 @@
 import org.jdom2.output.XMLOutputter;
 import org.jdom2.CDATA;
 import org.openide.filesystems.FileUtil;
-<<<<<<< HEAD
 import org.sleuthkit.autopsy.casemodule.NoCurrentCaseException;
-=======
 import org.sleuthkit.datamodel.ReadContentInputStream.ReadContentInputStreamException;
->>>>>>> 3d67650c
 
 /**
  * Generates a KML file based on geospatial information from the BlackBoard.
@@ -114,12 +111,7 @@
         progressPanel.start();
         progressPanel.updateStatusLabel(NbBundle.getMessage(this.getClass(), "ReportKML.progress.querying"));
         String kmlFileFullPath = baseReportDir + REPORT_KML; //NON-NLS
-<<<<<<< HEAD
         
-=======
-
-        currentCase = Case.getCurrentCase();
->>>>>>> 3d67650c
         skCase = currentCase.getSleuthkitCase();
 
         progressPanel.updateStatusLabel(NbBundle.getMessage(this.getClass(), "ReportKML.progress.loading"));
