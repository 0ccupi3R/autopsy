/*
 * Autopsy Forensic Browser
 *
 * Copyright 2011-2016 Basis Technology Corp.
 * Contact: carrier <at> sleuthkit <dot> org
 *
 * Licensed under the Apache License, Version 2.0 (the "License");
 * you may not use this file except in compliance with the License.
 * You may obtain a copy of the License at
 *
 *     http://www.apache.org/licenses/LICENSE-2.0
 *
 * Unless required by applicable law or agreed to in writing, software
 * distributed under the License is distributed on an "AS IS" BASIS,
 * WITHOUT WARRANTIES OR CONDITIONS OF ANY KIND, either express or implied.
 * See the License for the specific language governing permissions and
 * limitations under the License.
 */
package org.sleuthkit.autopsy.timeline;

import java.awt.Component;
import java.awt.event.ActionEvent;
import java.awt.event.ActionListener;
import java.io.IOException;
import java.util.logging.Level;
import javax.swing.ImageIcon;
import javax.swing.JButton;
import org.openide.awt.ActionID;
import org.openide.awt.ActionReference;
import org.openide.awt.ActionReferences;
import org.openide.awt.ActionRegistration;
import org.openide.util.HelpCtx;
import org.openide.util.NbBundle;
import org.openide.util.actions.CallableSystemAction;
import org.openide.util.actions.Presenter;
import org.sleuthkit.autopsy.casemodule.Case;
import org.sleuthkit.autopsy.core.Installer;
import org.sleuthkit.autopsy.coreutils.Logger;
import org.sleuthkit.autopsy.coreutils.MessageNotifyUtil;
import org.sleuthkit.autopsy.coreutils.ThreadConfined;
import org.sleuthkit.datamodel.AbstractFile;
import org.sleuthkit.datamodel.BlackboardArtifact;

/**
 * An Action that opens the Timeline window. Has methods to open the window in
 * various specific states (e.g., showing a specific artifact in the List View)
 */
@ActionID(category = "Tools", id = "org.sleuthkit.autopsy.timeline.Timeline")
@ActionRegistration(displayName = "#CTL_MakeTimeline", lazy = false)
@ActionReferences(value = {
    @ActionReference(path = "Menu/Tools", position = 100),
    @ActionReference(path = "Toolbars/Case", position = 102)})
public class OpenTimelineAction extends CallableSystemAction implements Presenter.Toolbar {

    private static final long serialVersionUID = 1L;
    private static final Logger LOGGER = Logger.getLogger(OpenTimelineAction.class.getName());

    private static final boolean FX_INITED = Installer.isJavaFxInited();

    private static TimeLineController timeLineController = null;

<<<<<<< HEAD
    /**
     * Invalidate the reference to the controller so that a new will will be
     * instantiated the next time this action is invoked
     */
=======
    private JButton toolbarButton = new JButton();

>>>>>>> 87427154
    synchronized static void invalidateController() {
        timeLineController = null;
    }

    public OpenTimelineAction() {
        toolbarButton.addActionListener(new ActionListener() {
            @Override
            public void actionPerformed(ActionEvent e) {
                performAction();
            }
        });
        this.setEnabled(false);
    }

    @Override
    public boolean isEnabled() {
        /**
         * we disabled the check to hasData() because if it is executed while a
         * data source is being added, it blocks the edt
         */
        return Case.isCaseOpen() && FX_INITED;// && Case.getCurrentCase().hasData();
    }

    @Override
    @ThreadConfined(type = ThreadConfined.ThreadType.AWT)
    public void performAction() {
        showTimeline();
    }

    @NbBundle.Messages({
        "OpenTimelineAction.settingsErrorMessage=Failed to initialize timeline settings.",
        "OpenTimeLineAction.msgdlg.text=Could not create timeline, there are no data sources."})
    synchronized private void showTimeline(AbstractFile file, BlackboardArtifact artifact) {
        try {
            Case currentCase = Case.getCurrentCase();
            if (currentCase.hasData() == false) {
                MessageNotifyUtil.Message.info(Bundle.OpenTimeLineAction_msgdlg_text());
                LOGGER.log(Level.INFO, "Could not create timeline, there are no data sources.");// NON-NLS
                return;
            }
            try {
                if (timeLineController == null) {
                    timeLineController = new TimeLineController(currentCase);
                } else if (timeLineController.getAutopsyCase() != currentCase) {
                    timeLineController.shutDownTimeLine();
                    timeLineController = new TimeLineController(currentCase);
                }

                timeLineController.showTimeLine(file, artifact);

            } catch (IOException iOException) {
                MessageNotifyUtil.Message.error(Bundle.OpenTimelineAction_settingsErrorMessage());
                LOGGER.log(Level.SEVERE, "Failed to initialize per case timeline settings.", iOException);
            }
        } catch (IllegalStateException e) {
            //there is no case...   Do nothing.
        }
    }

    /**
     * Open the Timeline window with the default initial view.
     */
    @ThreadConfined(type = ThreadConfined.ThreadType.AWT)
    public void showTimeline() {
        showTimeline(null, null);
    }

    /**
     * Open the Timeline window with the given file selected in ListView. The
     * user will be prompted to choose which timestamp to use for the file, and
     * how much time to show around it.
     *
     * @param file The AbstractFile to show in the Timeline.
     */
    @ThreadConfined(type = ThreadConfined.ThreadType.AWT)
    public void showFileInTimeline(AbstractFile file) {
        showTimeline(file, null);
    }

    /**
     * Open the Timeline window with the given artifact selected in ListView.
     * The how much time to show around it.
     *
     * @param artifact The BlackboardArtifact to show in the Timeline.
     */
    @ThreadConfined(type = ThreadConfined.ThreadType.AWT)
    public void showArtifactInTimeline(BlackboardArtifact artifact) {
        showTimeline(null, artifact);
    }

    @Override
    @NbBundle.Messages("OpenTimelineAction.displayName=Timeline")
    public String getName() {
        return Bundle.OpenTimelineAction_displayName();
    }

    @Override
    public HelpCtx getHelpCtx() {
        return HelpCtx.DEFAULT_HELP;
    }

    @Override
    public boolean asynchronous() {
        return false; // run on edt
    }

    /**
     * Set this action to be enabled/disabled
     *
     * @param value whether to enable this action or not
     */
    @Override
    public void setEnabled(boolean value) {
        super.setEnabled(value);
        toolbarButton.setEnabled(value);
    }

    /**
     * Returns the toolbar component of this action
     *
     * @return component the toolbar button
     */
    @Override
    public Component getToolbarPresenter() {
        ImageIcon icon = new ImageIcon("Core/src/org/sleuthkit/autopsy/timeline/images/btn_icon_timeline_colorized_26.png"); //NON-NLS
        toolbarButton.setIcon(icon);
        toolbarButton.setText(this.getName());

        return toolbarButton;
    }
}<|MERGE_RESOLUTION|>--- conflicted
+++ resolved
@@ -59,15 +59,12 @@
 
     private static TimeLineController timeLineController = null;
 
-<<<<<<< HEAD
+    private JButton toolbarButton = new JButton();
+
     /**
      * Invalidate the reference to the controller so that a new will will be
      * instantiated the next time this action is invoked
      */
-=======
-    private JButton toolbarButton = new JButton();
-
->>>>>>> 87427154
     synchronized static void invalidateController() {
         timeLineController = null;
     }
