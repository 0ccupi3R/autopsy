--- conflicted
+++ resolved
@@ -103,23 +103,6 @@
         return shortDescription;
     }
 
-<<<<<<< HEAD
-    public TimeLineEvent(Long eventID, Long objID, Long artifactID, Long time,
-            EventType type, String fullDescription, String medDescription, String shortDescription, TskData.FileKnown known) {
-        this.eventID = eventID;
-        this.fileID = objID;
-        this.artifactID = artifactID;
-        this.time = time;
-        this.subType = type;
-
-        this.fullDescription = fullDescription;
-        this.medDescription = medDescription;
-        this.shortDescription = shortDescription;
-        this.known = known;
-    }
-
-=======
->>>>>>> c517eb4e
     public TskData.FileKnown getKnown() {
         return known;
     }
