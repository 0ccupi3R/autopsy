/*
 * Autopsy Forensic Browser
 *
 * Copyright 2015 Basis Technology Corp.
 * Contact: carrier <at> sleuthkit <dot> org
 *
 * Licensed under the Apache License, Version 2.0 (the "License");
 * you may not use this file except in compliance with the License.
 * You may obtain a copy of the License at
 *
 *     http://www.apache.org/licenses/LICENSE-2.0
 *
 * Unless required by applicable law or agreed to in writing, software
 * distributed under the License is distributed on an "AS IS" BASIS,
 * WITHOUT WARRANTIES OR CONDITIONS OF ANY KIND, either express or implied.
 * See the License for the specific language governing permissions and
 * limitations under the License.
 */
package org.sleuthkit.autopsy.timeline.filters;

import javafx.collections.FXCollections;

/**
 * an implementation of (@link IntersectionFilter} designed to be used as the
 * root of a filter tree. provides named access to specific subfilters.
 */
public class RootFilter extends IntersectionFilter<Filter> {

<<<<<<< HEAD
    private final HideKnownFilter knwonFilter;
=======
    private final HideKnownFilter knownFilter;
>>>>>>> 74394a28
    private final TagsFilter tagsFilter;
    private final HashHitsFilter hashFilter;
    private final TextFilter textFilter;
    private final TypeFilter typeFilter;
    private final DataSourcesFilter dataSourcesFilter;

    public DataSourcesFilter getDataSourcesFilter() {
        return dataSourcesFilter;
    }

    public TagsFilter getTagsFilter() {
        return tagsFilter;
    }

    public HashHitsFilter getHashHitsFilter() {
        return hashFilter;
    }

    public RootFilter(HideKnownFilter knownFilter, TagsFilter tagsFilter, HashHitsFilter hashFilter, TextFilter textFilter, TypeFilter typeFilter, DataSourcesFilter dataSourceFilter) {
        super(FXCollections.observableArrayList(knownFilter, tagsFilter, hashFilter, textFilter, dataSourceFilter, typeFilter));
<<<<<<< HEAD
        this.knwonFilter = knownFilter;
=======
        setSelected(Boolean.TRUE);
        setDisabled(false);
        this.knownFilter = knownFilter;
>>>>>>> 74394a28
        this.tagsFilter = tagsFilter;
        this.hashFilter = hashFilter;
        this.textFilter = textFilter;
        this.typeFilter = typeFilter;
        this.dataSourcesFilter = dataSourceFilter;
    }

    @Override
    public RootFilter copyOf() {
<<<<<<< HEAD
        RootFilter filter = new RootFilter(knwonFilter.copyOf(), tagsFilter.copyOf(), hashFilter.copyOf(), textFilter.copyOf(), typeFilter.copyOf(), dataSourcesFilter.copyOf());
=======
        RootFilter filter = new RootFilter(knownFilter.copyOf(), tagsFilter.copyOf(), hashFilter.copyOf(), textFilter.copyOf(), typeFilter.copyOf(), dataSourcesFilter.copyOf());
>>>>>>> 74394a28
        filter.setSelected(isSelected());
        filter.setDisabled(isDisabled());
        return filter;
    }

    @Override
    public int hashCode() {
        return 3;
    }

    @Override
    @SuppressWarnings("unchecked")
    public boolean equals(Object obj) {
        if (obj == null) {
            return false;
        }
        if (getClass() != obj.getClass()) {
            return false;
        }
        return areSubFiltersEqual(this, (CompoundFilter<Filter>) obj);
    }
}<|MERGE_RESOLUTION|>--- conflicted
+++ resolved
@@ -26,11 +26,7 @@
  */
 public class RootFilter extends IntersectionFilter<Filter> {
 
-<<<<<<< HEAD
-    private final HideKnownFilter knwonFilter;
-=======
     private final HideKnownFilter knownFilter;
->>>>>>> 74394a28
     private final TagsFilter tagsFilter;
     private final HashHitsFilter hashFilter;
     private final TextFilter textFilter;
@@ -51,13 +47,9 @@
 
     public RootFilter(HideKnownFilter knownFilter, TagsFilter tagsFilter, HashHitsFilter hashFilter, TextFilter textFilter, TypeFilter typeFilter, DataSourcesFilter dataSourceFilter) {
         super(FXCollections.observableArrayList(knownFilter, tagsFilter, hashFilter, textFilter, dataSourceFilter, typeFilter));
-<<<<<<< HEAD
-        this.knwonFilter = knownFilter;
-=======
         setSelected(Boolean.TRUE);
         setDisabled(false);
         this.knownFilter = knownFilter;
->>>>>>> 74394a28
         this.tagsFilter = tagsFilter;
         this.hashFilter = hashFilter;
         this.textFilter = textFilter;
@@ -67,11 +59,7 @@
 
     @Override
     public RootFilter copyOf() {
-<<<<<<< HEAD
-        RootFilter filter = new RootFilter(knwonFilter.copyOf(), tagsFilter.copyOf(), hashFilter.copyOf(), textFilter.copyOf(), typeFilter.copyOf(), dataSourcesFilter.copyOf());
-=======
         RootFilter filter = new RootFilter(knownFilter.copyOf(), tagsFilter.copyOf(), hashFilter.copyOf(), textFilter.copyOf(), typeFilter.copyOf(), dataSourcesFilter.copyOf());
->>>>>>> 74394a28
         filter.setSelected(isSelected());
         filter.setDisabled(isDisabled());
         return filter;
