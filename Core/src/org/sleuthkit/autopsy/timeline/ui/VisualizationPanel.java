/*
 * Autopsy Forensic Browser
 *
 * Copyright 2013-16 Basis Technology Corp.
 * Contact: carrier <at> sleuthkit <dot> org
 *
 * Licensed under the Apache License, Version 2.0 (the "License");
 * you may not use this file except in compliance with the License.
 * You may obtain a copy of the License at
 *
 *     http://www.apache.org/licenses/LICENSE-2.0
 *
 * Unless required by applicable law or agreed to in writing, software
 * distributed under the License is distributed on an "AS IS" BASIS,
 * WITHOUT WARRANTIES OR CONDITIONS OF ANY KIND, either express or implied.
 * See the License for the specific language governing permissions and
 * limitations under the License.
 */
package org.sleuthkit.autopsy.timeline.ui;

import com.google.common.eventbus.Subscribe;
import java.time.Instant;
import java.time.LocalDate;
import java.time.LocalDateTime;
import java.time.ZoneOffset;
import java.util.ArrayList;
import java.util.function.BiFunction;
import java.util.function.Supplier;
import javafx.application.Platform;
import javafx.beans.InvalidationListener;
import javafx.beans.Observable;
import javafx.beans.property.ReadOnlyBooleanWrapper;
import javafx.beans.value.ChangeListener;
import javafx.beans.value.ObservableValue;
import javafx.fxml.FXML;
import javafx.geometry.Insets;
import javafx.scene.control.Button;
import javafx.scene.control.Label;
import javafx.scene.control.MenuButton;
import javafx.scene.control.TitledPane;
import javafx.scene.control.Toggle;
import javafx.scene.control.ToggleButton;
import javafx.scene.control.ToolBar;
import javafx.scene.control.Tooltip;
import javafx.scene.effect.Lighting;
import javafx.scene.image.Image;
import javafx.scene.image.ImageView;
import javafx.scene.input.MouseEvent;
import javafx.scene.layout.Background;
import javafx.scene.layout.BackgroundFill;
import javafx.scene.layout.BorderPane;
import javafx.scene.layout.CornerRadii;
import javafx.scene.layout.HBox;
import javafx.scene.layout.Priority;
import javafx.scene.layout.Region;
import static javafx.scene.layout.Region.USE_PREF_SIZE;
import javafx.scene.layout.StackPane;
import javafx.scene.paint.Color;
import javafx.util.Callback;
import javax.annotation.Nonnull;
import javax.annotation.concurrent.GuardedBy;
import jfxtras.scene.control.LocalDateTimePicker;
import jfxtras.scene.control.LocalDateTimeTextField;
import org.controlsfx.control.NotificationPane;
import org.controlsfx.control.RangeSlider;
import org.controlsfx.control.action.Action;
import org.controlsfx.control.action.ActionUtils;
import org.joda.time.DateTime;
import org.joda.time.Interval;
import org.openide.util.NbBundle;
import org.sleuthkit.autopsy.coreutils.LoggedTask;
import org.sleuthkit.autopsy.coreutils.Logger;
import org.sleuthkit.autopsy.coreutils.ThreadConfined;
import org.sleuthkit.autopsy.timeline.FXMLConstructor;
import org.sleuthkit.autopsy.timeline.TimeLineController;
import org.sleuthkit.autopsy.timeline.VisualizationMode;
import org.sleuthkit.autopsy.timeline.actions.Back;
import org.sleuthkit.autopsy.timeline.actions.ResetFilters;
import org.sleuthkit.autopsy.timeline.actions.SaveSnapshotAsReport;
import org.sleuthkit.autopsy.timeline.actions.ZoomIn;
import org.sleuthkit.autopsy.timeline.actions.ZoomOut;
import org.sleuthkit.autopsy.timeline.actions.ZoomToEvents;
import org.sleuthkit.autopsy.timeline.datamodel.FilteredEventsModel;
import org.sleuthkit.autopsy.timeline.events.RefreshRequestedEvent;
import org.sleuthkit.autopsy.timeline.events.TagsUpdatedEvent;
import org.sleuthkit.autopsy.timeline.ui.countsview.CountsViewPane;
import org.sleuthkit.autopsy.timeline.ui.detailview.DetailViewPane;
import org.sleuthkit.autopsy.timeline.ui.detailview.tree.EventsTree;
import org.sleuthkit.autopsy.timeline.utils.RangeDivisionInfo;

/**
 * A container for an AbstractVisualizationPane, has a Toolbar on top to hold
 * settings widgets supplied by contained AbstractVisualizationPane and, the
 * histogram / time selection on bottom. Also supplies containers for
 * replacement axis to contained AbstractVisualizationPane
 *
 * TODO: refactor common code out of histogram and CountsView? -jm
 */
final public class VisualizationPanel extends BorderPane {

    private static final Logger LOGGER = Logger.getLogger(VisualizationPanel.class.getName());

    private static final Image INFORMATION = new Image("org/sleuthkit/autopsy/timeline/images/information.png", 16, 16, true, true); // NON-NLS
    private static final Image REFRESH = new Image("org/sleuthkit/autopsy/timeline/images/arrow-circle-double-135.png"); // NON-NLS
    private static final Background GRAY_BACKGROUND = new Background(new BackgroundFill(Color.GREY, CornerRadii.EMPTY, Insets.EMPTY));

    @GuardedBy("this")
    private LoggedTask<Void> histogramTask;

    private final EventsTree eventsTree;
    private AbstractVisualizationPane<?, ?, ?, ?> visualization;

    /*
     * HBox that contains the histogram bars.
     *
     * //TODO: Abstract this into a seperate class, and/or use a real bar
     * chart? -jm
     */
    @FXML
    private HBox histogramBox;
    /*
     * Stack pane that superimposes rangeslider over histogram
     */
    @FXML
    private StackPane rangeHistogramStack;

    private final RangeSlider rangeSlider = new RangeSlider(0, 1.0, .25, .75);

    //// time range selection components
    @FXML
    private MenuButton zoomMenuButton;
    @FXML
    private Button zoomOutButton;
    @FXML
    private Button zoomInButton;
    @FXML
    private LocalDateTimeTextField startPicker;
    @FXML
    private LocalDateTimeTextField endPicker;
    @FXML
    private Label startLabel;
    @FXML
    private Label endLabel;

    //// header toolbar componenets
    @FXML
    private ToolBar toolBar;
    @FXML
    private Label visualizationModeLabel;
    @FXML
    private ToggleButton countsToggle;
    @FXML
    private ToggleButton detailsToggle;
    @FXML
    private Button snapShotButton;
    @FXML
    private Button refreshButton;

    /*
     * Wraps contained visualization so that we can show notifications over it.
     */
    private final NotificationPane notificationPane = new NotificationPane();

    /*
     * Boolean property that holds true if the visualziation may not represent
     * the current state of the DB, because, for example, tags have been updated
     * but the vis. was not refreshed.
     */
    private final ReadOnlyBooleanWrapper needsRefresh = new ReadOnlyBooleanWrapper(false);

    private final TimeLineController controller;
    private final FilteredEventsModel filteredEvents;

    /**
     * Listen to changes in the range slider selection and forward to the
     * controller. Waits until the user releases thumb to send to controller.
     */
    private final InvalidationListener rangeSliderListener = new InvalidationListener() {
        @Override
        public void invalidated(Observable observable) {
            if (rangeSlider.isHighValueChanging() == false
                    && rangeSlider.isLowValueChanging() == false) {
                Long minTime = RangeDivisionInfo.getRangeDivisionInfo(filteredEvents.getSpanningInterval()).getLowerBound();
                if (false == controller.pushTimeRange(new Interval(
                        (long) (rangeSlider.getLowValue() + minTime),
                        (long) (rangeSlider.getHighValue() + minTime + 1000)))) {
                    refreshTimeUI();
                }
            }
        }
    };

    /**
     * hides the notification pane on any event
     */
    private final InvalidationListener zoomListener = any -> setNeedsRefresh(false);

    /**
     * listen to change in end time picker and push to controller
     */
    private final InvalidationListener endListener = new PickerListener(() -> endPicker, Interval::withEndMillis);

    /**
     * listen to change in start time picker and push to controller
     */
    private final InvalidationListener startListener = new PickerListener(() -> startPicker, Interval::withStartMillis);

    /**
     * Convert the given LocalDateTime to epoch millis USING THE CURRENT
     * TIMEZONE FROM THE TIMELINECONTROLLER
     *
     * @param localDateTime The LocalDateTime to convert to millis since the
     *                      Unix epoch.
     *
     * @return the given LocalDateTime as epoch millis
     */
    private static long localDateTimeToEpochMilli(LocalDateTime localDateTime) {
        return localDateTime.atZone(TimeLineController.getTimeZoneID()).toInstant().toEpochMilli();
    }

    /**
     * Convert the given "millis from the Unix Epoch" to a LocalDateTime USING
     * THE CURRENT TIMEZONE FROM THE TIMELINECONTROLLER
     *
     * @param millis The milliseconds to convert.
     *
     * @return The given epoch millis as a LocalDateTime
     */
    private static LocalDateTime epochMillisToLocalDateTime(long millis) {
        return LocalDateTime.ofInstant(Instant.ofEpochMilli(millis), TimeLineController.getTimeZoneID());
    }

    /**
     * Constructor
     *
     * @param controller The TimeLineController for this VisualizationPanel
     * @param eventsTree The EventsTree this VisualizationPanel hosts.
     */
    public VisualizationPanel(@Nonnull TimeLineController controller, @Nonnull EventsTree eventsTree) {
        this.controller = controller;
        this.filteredEvents = controller.getEventsModel();
        this.eventsTree = eventsTree;
        FXMLConstructor.construct(this, "VisualizationPanel.fxml"); // NON-NLS
    }

    @FXML
    @NbBundle.Messages({
        "VisualizationPanel.visualizationModeLabel.text=Visualization Mode:",
        "VisualizationPanel.startLabel.text=Start:",
        "VisualizationPanel.endLabel.text=End:",
        "VisualizationPanel.countsToggle.text=Counts",
        "VisualizationPanel.detailsToggle.text=Details",
        "VisualizationPanel.zoomMenuButton.text=Zoom in/out to",
        "VisualizationPanel.tagsAddedOrDeleted=Tags have been created and/or deleted.  The visualization may not be up to date."})
    void initialize() {
        assert endPicker != null : "fx:id=\"endPicker\" was not injected: check your FXML file 'ViewWrapper.fxml'."; // NON-NLS
        assert histogramBox != null : "fx:id=\"histogramBox\" was not injected: check your FXML file 'ViewWrapper.fxml'."; // NON-NLS
        assert startPicker != null : "fx:id=\"startPicker\" was not injected: check your FXML file 'ViewWrapper.fxml'."; // NON-NLS
        assert rangeHistogramStack != null : "fx:id=\"rangeHistogramStack\" was not injected: check your FXML file 'ViewWrapper.fxml'."; // NON-NLS
        assert countsToggle != null : "fx:id=\"countsToggle\" was not injected: check your FXML file 'VisToggle.fxml'."; // NON-NLS
        assert detailsToggle != null : "fx:id=\"eventsToggle\" was not injected: check your FXML file 'VisToggle.fxml'."; // NON-NLS

        //configure notification pane 
        notificationPane.getStyleClass().add(NotificationPane.STYLE_CLASS_DARK);
        notificationPane.getActions().setAll(new Refresh());
        setCenter(notificationPane);
        needsRefresh.addListener(observable -> {
            if (needsRefresh.get()) {
                notificationPane.show(Bundle.VisualizationPanel_tagsAddedOrDeleted(), new ImageView(INFORMATION));
            } else {
                notificationPane.hide();
            }
        });

        //configure visualization mode toggle
        visualizationModeLabel.setText(Bundle.VisualizationPanel_visualizationModeLabel_text());
        countsToggle.setText(Bundle.VisualizationPanel_countsToggle_text());
        detailsToggle.setText(Bundle.VisualizationPanel_detailsToggle_text());
        ChangeListener<Toggle> toggleListener = (ObservableValue<? extends Toggle> observable, Toggle oldValue, Toggle newValue) -> {
            if (newValue == null) {
                countsToggle.getToggleGroup().selectToggle(oldValue != null ? oldValue : countsToggle);
            } else if (newValue == countsToggle && oldValue != null) {
                controller.setViewMode(VisualizationMode.COUNTS);
            } else if (newValue == detailsToggle && oldValue != null) {
                controller.setViewMode(VisualizationMode.DETAIL);
            }
        };

        if (countsToggle.getToggleGroup() != null) {
            countsToggle.getToggleGroup().selectedToggleProperty().addListener(toggleListener);
        } else {
            countsToggle.toggleGroupProperty().addListener((Observable observable) -> {
                countsToggle.getToggleGroup().selectedToggleProperty().addListener(toggleListener);
            });
        }
        controller.viewModeProperty().addListener(observable -> setViewMode(controller.viewModeProperty().get()));
        setViewMode(controller.viewModeProperty().get());
        //configure snapshor button / action
        ActionUtils.configureButton(new SaveSnapshotAsReport(controller, notificationPane::getContent), snapShotButton);
        ActionUtils.configureButton(new Refresh(), refreshButton);

        /////configure start and end pickers
        startLabel.setText(Bundle.VisualizationPanel_startLabel_text());
        endLabel.setText(Bundle.VisualizationPanel_endLabel_text());

        //suppress stacktraces on malformed input
        //TODO: should we do anything else? show a warning?
        startPicker.setParseErrorCallback(throwable -> null);
        endPicker.setParseErrorCallback(throwable -> null);

        //disable dates outside scope of case
        LocalDateDisabler localDateDisabler = new LocalDateDisabler();
        startPicker.setLocalDateTimeRangeCallback(localDateDisabler);
        endPicker.setLocalDateTimeRangeCallback(localDateDisabler);

        //prevent selection of (date/)times outside the scope of this case
        startPicker.setValueValidationCallback(new LocalDateTimeValidator(startPicker));
        endPicker.setValueValidationCallback(new LocalDateTimeValidator(endPicker));

        //setup rangeslider
        rangeSlider.setOpacity(.7);
        rangeSlider.setMin(0);
        rangeSlider.setBlockIncrement(1);
        rangeHistogramStack.getChildren().add(rangeSlider);

        /*
         * this padding attempts to compensates for the fact that the
         * rangeslider track doesn't extend to edge of node,and so the
         * histrogram doesn't quite line up with the rangeslider
         */
        histogramBox.setStyle("   -fx-padding: 0,0.5em,0,.5em; "); // NON-NLS

        //configure zoom buttons
        zoomMenuButton.getItems().clear();
        for (ZoomRanges zoomRange : ZoomRanges.values()) {
            zoomMenuButton.getItems().add(ActionUtils.createMenuItem(
                    new Action(zoomRange.getDisplayName(), event -> {
                        if (zoomRange != ZoomRanges.ALL) {
                            controller.pushPeriod(zoomRange.getPeriod());
                        } else {
                            controller.showFullRange();
                        }
                    })));
        }
        zoomMenuButton.setText(Bundle.VisualizationPanel_zoomMenuButton_text());
        ActionUtils.configureButton(new ZoomOut(controller), zoomOutButton);
        ActionUtils.configureButton(new ZoomIn(controller), zoomInButton);

        //register for EventBus events (tags)
        filteredEvents.registerForEvents(this);

        //listen for changes in the time range / zoom params
        TimeLineController.getTimeZone().addListener(timeZoneProp -> refreshTimeUI());
        filteredEvents.timeRangeProperty().addListener(timeRangeProp -> refreshTimeUI());
        filteredEvents.zoomParametersProperty().addListener(zoomListener);
        refreshTimeUI(); //populate the viz

        //this should use an event(EventBus) , not this weird observable pattern
        controller.eventsDBStaleProperty().addListener(staleProperty -> {
            if (controller.isEventsDBStale()) {
                Platform.runLater(VisualizationPanel.this::refreshHistorgram);
            }
        });
        refreshHistorgram();

    }

    private void setViewMode(VisualizationMode visualizationMode) {
        switch (visualizationMode) {
            case COUNTS:
                setVisualization(new CountsViewPane(controller));
                countsToggle.setSelected(true);
                break;
            case DETAIL:
                setVisualization(new DetailViewPane(controller));
                detailsToggle.setSelected(true);
                break;
        }

    }

    /**
     * Set the given AbstractVisualizationPane as the one hosted by this
     * VisualizationPanel.
     *
     * @param newViz The AbstractVisualizationPane to host.
     */
    @ThreadConfined(type = ThreadConfined.ThreadType.NOT_UI)
    private synchronized void setVisualization(final AbstractVisualizationPane<?, ?, ?, ?> newViz) {
        Platform.runLater(() -> {
            //clear out old vis.
            if (visualization != null) {
                toolBar.getItems().removeAll(visualization.getSettingsNodes());
                visualization.dispose();
            }

            //setup new vis.
            visualization = newViz;
            visualization.update();
            toolBar.getItems().addAll(newViz.getSettingsNodes());

<<<<<<< HEAD
            notificationPane.setContent(visualization);
            if (visualization instanceof DetailViewPane) {
                Platform.runLater(() -> {
                    ((DetailViewPane) visualization).setHighLightedEvents(eventsTree.getSelectedEvents());
                    eventsTree.setDetailViewPane((DetailViewPane) visualization);
=======
                notificationPane.setContent(visualization);
                if (visualization instanceof DetailViewPane) {
                    Platform.runLater(() -> {
                        ((DetailViewPane) visualization).setHighLightedEvents(eventsTree.getSelectedEvents());
                        eventsTree.setDetailViewPane((DetailViewPane) visualization);
                    });
                }
                visualization.hasVisibleEventsProperty().addListener((observable, oldValue, newValue) -> {
                    if (newValue == false) {

                        notificationPane.setContent(
                                new StackPane(visualization,
                                        new Region() {
                                    {
                                        setBackground(new Background(new BackgroundFill(Color.GREY, CornerRadii.EMPTY, Insets.EMPTY)));
                                        setOpacity(.3);
                                    }
                                },
                                        new NoEventsDialog(() -> notificationPane.setContent(visualization))));
                    } else {
                        notificationPane.setContent(visualization);
                    }
>>>>>>> c24da63f
                });
            }
            visualization.hasEvents.addListener((observable, oldValue, newValue) -> {
                if (newValue == false) {
                    notificationPane.setContent(
                            new StackPane(visualization,
                                    new Region() {
                                {
                                    setBackground(new Background(new BackgroundFill(Color.GREY, CornerRadii.EMPTY, Insets.EMPTY)));
                                    setOpacity(.3);
                                }
                            },
                                    new NoEventsDialog(() -> notificationPane.setContent(visualization))));
                } else {
                    notificationPane.setContent(visualization);
                }
            });
        });
        setNeedsRefresh(false);
    }

    /**
     * Handle TagsUpdatedEvents.
     *
     * Mark that the visualization needs to be refreshed.
     *
     * NOTE: This VisualizationPanel must be registered with the
     * filteredEventsModel's EventBus in order for this handler to be invoked.
     *
     * @param event The TagsUpdatedEvent to handle.
     */
    @Subscribe
    public void handleTimeLineTagEvent(TagsUpdatedEvent event) {
        setNeedsRefresh(true);
    }

    /**
     * Handle RefreshRequestedEvent.
     *
     * Mark that the visualization has been refreshed.
     *
     * NOTE: This VisualizationPanel must be registered with the
     * filteredEventsModel's EventBus in order for this handler to be invoked.
     *
     * @param event The TagsUpdatedEvent to handle.
     */
    @Subscribe
    public void handleRefreshRequestedEvent(RefreshRequestedEvent event) {
        setNeedsRefresh(false);
    }

    /**
     * Set if the visualziation may not represent the current state of the DB,
     * because, for example, tags have been updated.
     *
     * @param needsRefresh True if the visualization may not represent the
     *                     current state of the DB.
     */
    private void setNeedsRefresh(Boolean needsRefresh) {
        Platform.runLater(() -> VisualizationPanel.this.needsRefresh.set(needsRefresh));
    }

    /**
     * Refresh the Histogram to represent the current state of the DB.
     */
    synchronized private void refreshHistorgram() {
        if (histogramTask != null) {
            histogramTask.cancel(true);
        }

        histogramTask = new LoggedTask<Void>(
                NbBundle.getMessage(VisualizationPanel.class, "VisualizationPanel.histogramTask.title"), true) { // NON-NLS
            private final Lighting lighting = new Lighting();

            @Override
            protected Void call() throws Exception {

                updateMessage(NbBundle.getMessage(VisualizationPanel.class, "VisualizationPanel.histogramTask.preparing")); // NON-NLS

                long max = 0;
                final RangeDivisionInfo rangeInfo = RangeDivisionInfo.getRangeDivisionInfo(filteredEvents.getSpanningInterval());
                final long lowerBound = rangeInfo.getLowerBound();
                final long upperBound = rangeInfo.getUpperBound();
                Interval timeRange = new Interval(new DateTime(lowerBound, TimeLineController.getJodaTimeZone()), new DateTime(upperBound, TimeLineController.getJodaTimeZone()));

                //extend range to block bounderies (ie day, month, year)
                int p = 0; // progress counter

                //clear old data, and reset ranges and series
                Platform.runLater(() -> {
                    updateMessage(NbBundle.getMessage(VisualizationPanel.class, "VisualizationPanel.histogramTask.resetUI")); // NON-NLS

                });

                ArrayList<Long> bins = new ArrayList<>();

                DateTime start = timeRange.getStart();
                while (timeRange.contains(start)) {
                    if (isCancelled()) {
                        return null;
                    }
                    DateTime end = start.plus(rangeInfo.getPeriodSize().getPeriod());
                    final Interval interval = new Interval(start, end);
                    //increment for next iteration

                    start = end;

                    updateMessage(NbBundle.getMessage(VisualizationPanel.class, "VisualizationPanel.histogramTask.queryDb")); // NON-NLS
                    //query for current range
                    long count = filteredEvents.getEventCounts(interval).values().stream().mapToLong(Long::valueOf).sum();
                    bins.add(count);

                    max = Math.max(count, max);

                    final double fMax = Math.log(max);
                    final ArrayList<Long> fbins = new ArrayList<>(bins);
                    Platform.runLater(() -> {
                        updateMessage(NbBundle.getMessage(VisualizationPanel.class, "VisualizationPanel.histogramTask.updateUI2")); // NON-NLS

                        histogramBox.getChildren().clear();

                        for (Long bin : fbins) {
                            if (isCancelled()) {
                                break;
                            }
                            Region bar = new Region();
                            //scale them to fit in histogram height
                            bar.prefHeightProperty().bind(histogramBox.heightProperty().multiply(Math.log(bin)).divide(fMax));
                            bar.setMaxHeight(USE_PREF_SIZE);
                            bar.setMinHeight(USE_PREF_SIZE);
                            bar.setBackground(GRAY_BACKGROUND);
                            bar.setOnMouseEntered((MouseEvent event) -> {
                                Tooltip.install(bar, new Tooltip(bin.toString()));
                            });
                            bar.setEffect(lighting);
                            //they each get equal width to fill the histogram horizontally
                            HBox.setHgrow(bar, Priority.ALWAYS);
                            histogramBox.getChildren().add(bar);
                        }
                    });
                }
                return null;
            }

        };
        new Thread(histogramTask).start();
        controller.monitorTask(histogramTask);
    }

    private void refreshTimeUI() {
        refreshTimeUI(filteredEvents.timeRangeProperty().get());
    }

    private void refreshTimeUI(Interval interval) {

        RangeDivisionInfo rangeDivisionInfo = RangeDivisionInfo.getRangeDivisionInfo(filteredEvents.getSpanningInterval());

        final long minTime = rangeDivisionInfo.getLowerBound();
        final long maxTime = rangeDivisionInfo.getUpperBound();

        long startMillis = interval.getStartMillis();
        long endMillis = interval.getEndMillis();

        if (minTime > 0 && maxTime > minTime) {

            Platform.runLater(() -> {
                startPicker.localDateTimeProperty().removeListener(startListener);
                endPicker.localDateTimeProperty().removeListener(endListener);
                rangeSlider.highValueChangingProperty().removeListener(rangeSliderListener);
                rangeSlider.lowValueChangingProperty().removeListener(rangeSliderListener);

                rangeSlider.setMax((maxTime - minTime));

                rangeSlider.setLowValue(startMillis - minTime);
                rangeSlider.setHighValue(endMillis - minTime);
                startPicker.setLocalDateTime(epochMillisToLocalDateTime(startMillis));
                endPicker.setLocalDateTime(epochMillisToLocalDateTime(endMillis));

                rangeSlider.highValueChangingProperty().addListener(rangeSliderListener);
                rangeSlider.lowValueChangingProperty().addListener(rangeSliderListener);
                startPicker.localDateTimeProperty().addListener(startListener);
                endPicker.localDateTimeProperty().addListener(endListener);
            });
        }
    }

    @NbBundle.Messages("NoEventsDialog.titledPane.text=No Visible Events")
    private class NoEventsDialog extends StackPane {

        @FXML
        private TitledPane titledPane;
        @FXML
        private Button backButton;
        @FXML
        private Button resetFiltersButton;
        @FXML
        private Button dismissButton;
        @FXML
        private Button zoomButton;
        @FXML
        private Label noEventsDialogLabel;

        private final Runnable closeCallback;

        private NoEventsDialog(Runnable closeCallback) {
            this.closeCallback = closeCallback;
            FXMLConstructor.construct(this, "NoEventsDialog.fxml"); // NON-NLS
        }

        @FXML
        void initialize() {
            assert resetFiltersButton != null : "fx:id=\"resetFiltersButton\" was not injected: check your FXML file 'NoEventsDialog.fxml'."; // NON-NLS
            assert dismissButton != null : "fx:id=\"dismissButton\" was not injected: check your FXML file 'NoEventsDialog.fxml'."; // NON-NLS
            assert zoomButton != null : "fx:id=\"zoomButton\" was not injected: check your FXML file 'NoEventsDialog.fxml'."; // NON-NLS

            titledPane.setText(Bundle.NoEventsDialog_titledPane_text());
            noEventsDialogLabel.setText(NbBundle.getMessage(NoEventsDialog.class, "VisualizationPanel.noEventsDialogLabel.text")); // NON-NLS

            dismissButton.setOnAction(actionEvent -> closeCallback.run());

            ActionUtils.configureButton(new ZoomToEvents(controller), zoomButton);
            ActionUtils.configureButton(new Back(controller), backButton);
            ActionUtils.configureButton(new ResetFilters(controller), resetFiltersButton);
        }
    }

    /**
     * Base class for listeners that listen to a LocalDateTimeTextField and push
     * the selected LocalDateTime as start/end to the timelinecontroller.
     */
    private class PickerListener implements InvalidationListener {

        private final BiFunction< Interval, Long, Interval> intervalMapper;
        private final Supplier<LocalDateTimeTextField> pickerSupplier;

        PickerListener(Supplier<LocalDateTimeTextField> pickerSupplier, BiFunction<Interval, Long, Interval> intervalMapper) {
            this.pickerSupplier = pickerSupplier;
            this.intervalMapper = intervalMapper;
        }

        @Override
        public void invalidated(Observable observable) {
            LocalDateTime pickerTime = pickerSupplier.get().getLocalDateTime();
            if (pickerTime != null) {
                controller.pushTimeRange(intervalMapper.apply(filteredEvents.timeRangeProperty().get(), localDateTimeToEpochMilli(pickerTime)));
                Platform.runLater(VisualizationPanel.this::refreshTimeUI);
            }
        }
    }

    /**
     * callback that disabled date/times outside the span of the current case.
     */
    private class LocalDateDisabler implements Callback<LocalDateTimePicker.LocalDateTimeRange, Void> {

        @Override
        public Void call(LocalDateTimePicker.LocalDateTimeRange viewedRange) {
            startPicker.disabledLocalDateTimes().clear();
            endPicker.disabledLocalDateTimes().clear();

            //all events in the case are contained in this interval
            Interval spanningInterval = filteredEvents.getSpanningInterval();
            long spanStartMillis = spanningInterval.getStartMillis();
            long spaneEndMillis = spanningInterval.getEndMillis();

            LocalDate rangeStartLocalDate = viewedRange.getStartLocalDateTime().toLocalDate();
            LocalDate rangeEndLocalDate = viewedRange.getEndLocalDateTime().toLocalDate().plusDays(1);
            //iterate over days of the displayed range and disable ones not in spanning interval
            for (LocalDate dt = rangeStartLocalDate; false == dt.isAfter(rangeEndLocalDate); dt = dt.plusDays(1)) {
                long startOfDay = dt.atStartOfDay().toInstant(ZoneOffset.UTC).toEpochMilli();
                long endOfDay = dt.plusDays(1).atStartOfDay().toInstant(ZoneOffset.UTC).toEpochMilli();
                //if no part of day is within spanning interval, add that date the list of disabled dates.
                if (endOfDay < spanStartMillis || startOfDay > spaneEndMillis) {
                    startPicker.disabledLocalDateTimes().add(dt.atStartOfDay());
                    endPicker.disabledLocalDateTimes().add(dt.atStartOfDay());
                }
            }
            return null;
        }
    }

    /**
     * Callback that validates that selected date/times are in the spanning
     * interval for this case, and resets the textbox if invalid date/time was
     * entered.
     */
    private class LocalDateTimeValidator implements Callback<LocalDateTime, Boolean> {

        /**
         * picker to reset if invalid info was entered
         */
        private final LocalDateTimeTextField picker;

        LocalDateTimeValidator(LocalDateTimeTextField picker) {
            this.picker = picker;
        }

        @Override
        public Boolean call(LocalDateTime param) {
            long epochMilli = localDateTimeToEpochMilli(param);
            if (filteredEvents.getSpanningInterval().contains(epochMilli)) {
                return true;
            } else {
                if (picker.isPickerShowing() == false) {
                    //if the user typed an in valid date, reset the text box to the selected date.
                    picker.setDisplayedLocalDateTime(picker.getLocalDateTime());
                }
                return false;
            }
        }
    }

    /**
     * Action that refreshes the Visualization.
     */
    private class Refresh extends Action {

        @NbBundle.Messages({
            "VisualizationPanel.refresh.text=Refresh",
            "VisualizationPanel.refresh.longText=Refresh the visualization to include information that is in the database but not visualized, such as newly updated tags."})
        Refresh() {
            super(Bundle.VisualizationPanel_refresh_text());
            setLongText(Bundle.VisualizationPanel_refresh_longText());
            setGraphic(new ImageView(REFRESH));
            setEventHandler(actionEvent -> filteredEvents.refresh());
            disabledProperty().bind(needsRefresh.not());
        }
    }
}<|MERGE_RESOLUTION|>--- conflicted
+++ resolved
@@ -368,15 +368,19 @@
     private void setViewMode(VisualizationMode visualizationMode) {
         switch (visualizationMode) {
             case COUNTS:
+                countsToggle.setSelected(true);
                 setVisualization(new CountsViewPane(controller));
-                countsToggle.setSelected(true);
                 break;
             case DETAIL:
-                setVisualization(new DetailViewPane(controller));
                 detailsToggle.setSelected(true);
+                DetailViewPane detailViewPane = new DetailViewPane(controller);
+                setVisualization(detailViewPane);
+                Platform.runLater(() -> {
+                    detailViewPane.setHighLightedEvents(eventsTree.getSelectedEvents());
+                    eventsTree.setDetailViewPane(detailViewPane);
+                });
                 break;
         }
-
     }
 
     /**
@@ -399,39 +403,9 @@
             visualization.update();
             toolBar.getItems().addAll(newViz.getSettingsNodes());
 
-<<<<<<< HEAD
             notificationPane.setContent(visualization);
-            if (visualization instanceof DetailViewPane) {
-                Platform.runLater(() -> {
-                    ((DetailViewPane) visualization).setHighLightedEvents(eventsTree.getSelectedEvents());
-                    eventsTree.setDetailViewPane((DetailViewPane) visualization);
-=======
-                notificationPane.setContent(visualization);
-                if (visualization instanceof DetailViewPane) {
-                    Platform.runLater(() -> {
-                        ((DetailViewPane) visualization).setHighLightedEvents(eventsTree.getSelectedEvents());
-                        eventsTree.setDetailViewPane((DetailViewPane) visualization);
-                    });
-                }
-                visualization.hasVisibleEventsProperty().addListener((observable, oldValue, newValue) -> {
-                    if (newValue == false) {
-
-                        notificationPane.setContent(
-                                new StackPane(visualization,
-                                        new Region() {
-                                    {
-                                        setBackground(new Background(new BackgroundFill(Color.GREY, CornerRadii.EMPTY, Insets.EMPTY)));
-                                        setOpacity(.3);
-                                    }
-                                },
-                                        new NoEventsDialog(() -> notificationPane.setContent(visualization))));
-                    } else {
-                        notificationPane.setContent(visualization);
-                    }
->>>>>>> c24da63f
-                });
-            }
-            visualization.hasEvents.addListener((observable, oldValue, newValue) -> {
+
+            visualization.hasVisibleEventsProperty().addListener((observable, oldValue, newValue) -> {
                 if (newValue == false) {
                     notificationPane.setContent(
                             new StackPane(visualization,
