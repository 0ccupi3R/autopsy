/*
 * Autopsy Forensic Browser
 *
 * Copyright 2011-2019 Basis Technology Corp.
 * Contact: carrier <at> sleuthkit <dot> org
 *
 * Licensed under the Apache License, Version 2.0 (the "License");
 * you may not use this file except in compliance with the License.
 * You may obtain a copy of the License at
 *
 *     http://www.apache.org/licenses/LICENSE-2.0
 *
 * Unless required by applicable law or agreed to in writing, software
 * distributed under the License is distributed on an "AS IS" BASIS,
 * WITHOUT WARRANTIES OR CONDITIONS OF ANY KIND, either express or implied.
 * See the License for the specific language governing permissions and
 * limitations under the License.
 */
package org.sleuthkit.autopsy.experimental.autoingest;

import com.google.common.util.concurrent.ThreadFactoryBuilder;
import java.beans.PropertyChangeEvent;
import java.beans.PropertyChangeListener;
import java.io.File;
import java.io.FileWriter;
import java.io.IOException;
import static java.nio.file.FileVisitOption.FOLLOW_LINKS;
import java.nio.file.FileVisitResult;
import static java.nio.file.FileVisitResult.CONTINUE;
import static java.nio.file.FileVisitResult.TERMINATE;
import java.nio.file.FileVisitor;
import java.nio.file.Files;
import java.nio.file.Path;
import java.nio.file.Paths;
import java.nio.file.attribute.BasicFileAttributes;
import java.time.Duration;
import java.time.Instant;
import java.util.ArrayList;
import java.util.Arrays;
import java.util.Collections;
import java.util.Date;
import java.util.EnumSet;
import java.util.HashSet;
import java.util.Iterator;
import java.util.List;
import java.util.Observable;
import java.util.Set;
import java.util.UUID;
import java.util.concurrent.Callable;
import java.util.concurrent.ConcurrentHashMap;
import java.util.concurrent.ExecutorService;
import java.util.concurrent.Executors;
import java.util.concurrent.Future;
import java.util.concurrent.ScheduledThreadPoolExecutor;
import java.util.concurrent.TimeUnit;
import java.util.logging.Level;
import javax.annotation.concurrent.GuardedBy;
import org.openide.util.Lookup;
import org.sleuthkit.autopsy.casemodule.Case;
import org.sleuthkit.autopsy.casemodule.Case.CaseType;
import org.sleuthkit.autopsy.casemodule.CaseActionException;
import org.sleuthkit.autopsy.casemodule.CaseDetails;
import org.sleuthkit.autopsy.casemodule.CaseMetadata;
import org.sleuthkit.autopsy.casemodule.multiusercases.CaseNodeData;
import org.sleuthkit.autopsy.casemodule.multiusercases.CaseNodeData.CaseNodeDataException;
import org.sleuthkit.autopsy.coordinationservice.CoordinationService;
import org.sleuthkit.autopsy.coordinationservice.CoordinationService.CoordinationServiceException;
import org.sleuthkit.autopsy.coordinationservice.CoordinationService.Lock;
import org.sleuthkit.autopsy.core.RuntimeProperties;
import org.sleuthkit.autopsy.core.ServicesMonitor;
import org.sleuthkit.autopsy.core.ServicesMonitor.ServicesMonitorException;
import org.sleuthkit.autopsy.corecomponentinterfaces.DataSourceProcessorCallback;
import org.sleuthkit.autopsy.corecomponentinterfaces.DataSourceProcessorCallback.DataSourceProcessorResult;
import static org.sleuthkit.autopsy.corecomponentinterfaces.DataSourceProcessorCallback.DataSourceProcessorResult.CRITICAL_ERRORS;
import org.sleuthkit.autopsy.corecomponentinterfaces.DataSourceProcessorProgressMonitor;
import org.sleuthkit.autopsy.coreutils.Logger;
import org.sleuthkit.autopsy.coreutils.NetworkUtils;
import org.sleuthkit.autopsy.events.AutopsyEvent;
import org.sleuthkit.autopsy.events.AutopsyEventException;
import org.sleuthkit.autopsy.events.AutopsyEventPublisher;
import org.sleuthkit.autopsy.experimental.autoingest.AutoIngestJobLogger.AutoIngestJobLoggerException;
import org.sleuthkit.autopsy.experimental.autoingest.FileExporter.FileExportException;
import org.sleuthkit.autopsy.experimental.autoingest.ManifestFileParser.ManifestFileParserException;
import static org.sleuthkit.autopsy.experimental.autoingest.AutoIngestJob.ProcessingStatus.COMPLETED;
import static org.sleuthkit.autopsy.experimental.autoingest.AutoIngestJob.ProcessingStatus.DELETED;
import static org.sleuthkit.autopsy.experimental.autoingest.AutoIngestJob.ProcessingStatus.PENDING;
import static org.sleuthkit.autopsy.experimental.autoingest.AutoIngestJob.ProcessingStatus.PROCESSING;
import org.sleuthkit.autopsy.experimental.configuration.AutoIngestUserPreferences;
import org.sleuthkit.autopsy.experimental.configuration.SharedConfiguration;
import org.sleuthkit.autopsy.experimental.configuration.SharedConfiguration.SharedConfigurationException;
import org.sleuthkit.autopsy.datasourceprocessors.AutoIngestDataSourceProcessor;
import org.sleuthkit.autopsy.datasourceprocessors.AutoIngestDataSourceProcessor.AutoIngestDataSourceProcessorException;
import org.sleuthkit.autopsy.datasourceprocessors.AutoIngestDataSource;
import org.sleuthkit.autopsy.datasourceprocessors.AddDataSourceCallback;
import org.sleuthkit.autopsy.datasourceprocessors.DataSourceProcessorUtility;
import org.sleuthkit.autopsy.experimental.autoingest.AutoIngestJob.AutoIngestJobException;
import org.sleuthkit.autopsy.experimental.autoingest.AutoIngestNodeControlEvent.ControlEventType;
import org.sleuthkit.autopsy.ingest.IngestJob;
import org.sleuthkit.autopsy.ingest.IngestJob.CancellationReason;
import org.sleuthkit.autopsy.ingest.IngestJobSettings;
import org.sleuthkit.autopsy.ingest.IngestJobStartResult;
import org.sleuthkit.autopsy.ingest.IngestManager;
import org.sleuthkit.autopsy.ingest.IngestModuleError;
import org.sleuthkit.autopsy.keywordsearch.KeywordSearchModuleException;
import org.sleuthkit.autopsy.keywordsearch.Server;
import org.sleuthkit.datamodel.Content;
import org.sleuthkit.datamodel.DataSource;
import org.sleuthkit.datamodel.SleuthkitCase;
import org.sleuthkit.datamodel.TskCoreException;

/**
 * An auto ingest manager is responsible for processing auto ingest jobs defined
 * by manifest files that can be added to any level of a designated input
 * directory tree.
 * <p>
 * Each manifest file specifies a co-located data source and a case to which the
 * data source is to be added. The case directories for the cases reside in a
 * designated output directory tree.
 * <p>
 * There should be at most one auto ingest manager per host (auto ingest node).
 * Multiple auto ingest nodes may be combined to form an auto ingest cluster.
 * The activities of the auto ingest nodes in a cluster are coordinated by way
 * of a coordination service and the nodes communicate via event messages.
 */
final class AutoIngestManager extends Observable implements PropertyChangeListener {

    private static final int NUM_INPUT_SCAN_SCHEDULING_THREADS = 1;
    private static final String INPUT_SCAN_SCHEDULER_THREAD_NAME = "AIM-input-scan-scheduler-%d";
    private static final String INPUT_SCAN_THREAD_NAME = "AIM-input-scan-%d";
    private static final String AUTO_INGEST_THREAD_NAME = "AIM-job-processing-%d";
    private static final String LOCAL_HOST_NAME = NetworkUtils.getLocalHostName();
    private static final String EVENT_CHANNEL_NAME = "Auto-Ingest-Manager-Events";
    private static final Set<String> EVENT_LIST = new HashSet<>(Arrays.asList(new String[]{
        Event.JOB_STATUS_UPDATED.toString(),
        Event.JOB_COMPLETED.toString(),
        Event.CASE_PRIORITIZED.toString(),
        Event.CASE_DELETED.toString(),
        Event.JOB_STARTED.toString(),
        Event.REPORT_STATE.toString(),
        ControlEventType.PAUSE.toString(),
        ControlEventType.RESUME.toString(),
        ControlEventType.SHUTDOWN.toString(),
        Event.CANCEL_JOB.toString(),
        Event.REPROCESS_JOB.toString()}));
    private static final long JOB_STATUS_EVENT_INTERVAL_SECONDS = 10;
    private static final String JOB_STATUS_PUBLISHING_THREAD_NAME = "AIM-job-status-event-publisher-%d";
    private static final long MAX_MISSED_JOB_STATUS_UPDATES = 10;
    private static final int DEFAULT_PRIORITY = 0;
    private static String CASE_MANIFESTS_LIST_FILE_NAME = "auto-ingest-job-manifests.txt";
    private static final Logger sysLogger = AutoIngestSystemLogger.getLogger();
    private static AutoIngestManager instance;
    private final AutopsyEventPublisher eventPublisher;
    private final Object scanMonitor;
    private final ScheduledThreadPoolExecutor inputScanSchedulingExecutor;
    private final ExecutorService inputScanExecutor;
    private final ExecutorService jobProcessingExecutor;
    private final ScheduledThreadPoolExecutor jobStatusPublishingExecutor;
    private final ConcurrentHashMap<String, Instant> hostNamesToLastMsgTime;
    private final ConcurrentHashMap<String, AutoIngestJob> hostNamesToRunningJobs;
    private final Object jobsLock;
    @GuardedBy("jobsLock")
    private List<AutoIngestJob> pendingJobs;
    @GuardedBy("jobsLock")
    private AutoIngestJob currentJob;
    @GuardedBy("jobsLock")
    private List<AutoIngestJob> completedJobs;
    private CoordinationService coordinationService;
    private JobProcessingTask jobProcessingTask;
    private Future<?> jobProcessingTaskFuture;
    private Path rootInputDirectory;
    private Path rootOutputDirectory;
    private volatile State state;
    private volatile ErrorState errorState;

    private volatile AutoIngestNodeStateEvent lastPublishedStateEvent;

    /**
     * Gets the name of the file in a case directory that is used to record the
     * manifest file paths for the auto ingest jobs for the case.
     *
     * @return The file name.
     */
    static String getCaseManifestsListFileName() {
        return CASE_MANIFESTS_LIST_FILE_NAME;
    }

    /**
     * Gets a singleton auto ingest manager responsible for processing auto
     * ingest jobs defined by manifest files that can be added to any level of a
     * designated input directory tree.
     *
     * @return A singleton AutoIngestManager instance.
     */
    synchronized static AutoIngestManager getInstance() {
        if (instance == null) {
            instance = new AutoIngestManager();
        }
        return instance;
    }

    /**
     * Constructs an auto ingest manager responsible for processing auto ingest
     * jobs defined by manifest files that can be added to any level of a
     * designated input directory tree.
     */
    private AutoIngestManager() {
        sysLogger.log(Level.INFO, "Initializing auto ingest");
        state = State.IDLE;
        eventPublisher = new AutopsyEventPublisher();
        scanMonitor = new Object();
        inputScanSchedulingExecutor = new ScheduledThreadPoolExecutor(NUM_INPUT_SCAN_SCHEDULING_THREADS, new ThreadFactoryBuilder().setNameFormat(INPUT_SCAN_SCHEDULER_THREAD_NAME).build());
        inputScanExecutor = Executors.newSingleThreadExecutor(new ThreadFactoryBuilder().setNameFormat(INPUT_SCAN_THREAD_NAME).build());
        jobProcessingExecutor = Executors.newSingleThreadExecutor(new ThreadFactoryBuilder().setNameFormat(AUTO_INGEST_THREAD_NAME).build());
        jobStatusPublishingExecutor = new ScheduledThreadPoolExecutor(1, new ThreadFactoryBuilder().setNameFormat(JOB_STATUS_PUBLISHING_THREAD_NAME).build());
        hostNamesToRunningJobs = new ConcurrentHashMap<>();
        hostNamesToLastMsgTime = new ConcurrentHashMap<>();
        jobsLock = new Object();
        pendingJobs = new ArrayList<>();
        completedJobs = new ArrayList<>();
        try {
            RuntimeProperties.setRunningWithGUI(false);
            sysLogger.log(Level.INFO, "Set running with desktop GUI runtime property to false");
        } catch (RuntimeProperties.RuntimePropertiesException ex) {
            sysLogger.log(Level.SEVERE, "Failed to set running with desktop GUI runtime property to false", ex);
        }
    }

    /**
     * Starts up auto ingest.
     *
     * @throws AutoIngestManagerException if there is a problem starting auto
     *                                    ingest.
     */
    void startUp() throws AutoIngestManagerException {
        sysLogger.log(Level.INFO, "Auto ingest starting");
        try {
            coordinationService = CoordinationService.getInstance();
        } catch (CoordinationServiceException ex) {
            throw new AutoIngestManagerException("Failed to get coordination service", ex);
        }
        try {
            eventPublisher.openRemoteEventChannel(EVENT_CHANNEL_NAME);
            sysLogger.log(Level.INFO, "Opened auto ingest event channel");
        } catch (AutopsyEventException ex) {
            sysLogger.log(Level.SEVERE, "Failed to open auto ingest event channel", ex);
            throw new AutoIngestManagerException("Failed to open auto ingest event channel", ex);
        }
        rootInputDirectory = Paths.get(AutoIngestUserPreferences.getAutoModeImageFolder());
        rootOutputDirectory = Paths.get(AutoIngestUserPreferences.getAutoModeResultsFolder());
        inputScanSchedulingExecutor.scheduleWithFixedDelay(new InputDirScanSchedulingTask(), 0, AutoIngestUserPreferences.getMinutesOfInputScanInterval(), TimeUnit.MINUTES);
        jobProcessingTask = new JobProcessingTask();
        jobProcessingTaskFuture = jobProcessingExecutor.submit(jobProcessingTask);
        jobStatusPublishingExecutor.scheduleWithFixedDelay(new PeriodicJobStatusEventTask(), JOB_STATUS_EVENT_INTERVAL_SECONDS, JOB_STATUS_EVENT_INTERVAL_SECONDS, TimeUnit.SECONDS);
        eventPublisher.addSubscriber(EVENT_LIST, instance);
        state = State.RUNNING;

        eventPublisher.publishRemotely(lastPublishedStateEvent = new AutoIngestNodeStateEvent(Event.RUNNING, LOCAL_HOST_NAME));
        errorState = ErrorState.NONE;
    }

    /**
     * Gets the state of the auto ingest manager: idle, running, shutting dowm.
     *
     * @return The state.
     */
    State getState() {
        return state;
    }

    /**
     * Gets the error state of the autop ingest manager.
     *
     * @return The error state, may be NONE.
     */
    ErrorState getErrorState() {
        return errorState;
    }

    /**
     * Handles auto ingest events published by other auto ingest nodes.
     *
     * @param event An auto ingest event from another node.
     */
    @Override
    public void propertyChange(PropertyChangeEvent event) {
        if (event instanceof AutopsyEvent) {
            if (((AutopsyEvent) event).getSourceType() == AutopsyEvent.SourceType.REMOTE) {
                if (event instanceof AutoIngestJobStartedEvent) {
                    handleRemoteJobStartedEvent((AutoIngestJobStartedEvent) event);
                } else if (event instanceof AutoIngestJobStatusEvent) {
                    handleRemoteJobStatusEvent((AutoIngestJobStatusEvent) event);
                } else if (event instanceof AutoIngestJobCompletedEvent) {
                    handleRemoteJobCompletedEvent((AutoIngestJobCompletedEvent) event);
                } else if (event instanceof AutoIngestCasePrioritizedEvent) {
                    handleRemoteCasePrioritizationEvent((AutoIngestCasePrioritizedEvent) event);
                } else if (event instanceof AutoIngestCaseDeletedEvent) {
                    handleRemoteCaseDeletedEvent((AutoIngestCaseDeletedEvent) event);
                } else if (event instanceof AutoIngestRequestNodeStateEvent) {
                    handleRemoteRequestNodeStateEvent();
                } else if (event instanceof AutoIngestNodeControlEvent) {
                    handleRemoteNodeControlEvent((AutoIngestNodeControlEvent) event);
                } else if (event instanceof AutoIngestJobCancelEvent) {
                    handleRemoteJobCancelledEvent((AutoIngestJobCancelEvent) event);
                } else if (event instanceof AutoIngestJobReprocessEvent) {
                    handleRemoteJobReprocessEvent((AutoIngestJobReprocessEvent) event);
                }
            }
        }
    }

    /**
     * Processes a job started event from another node by removing the job from
     * the pending queue, if it is present, and adding the job in the event to
     * the collection of jobs running on other hosts.
     * <p>
     * Note that the processing stage of the job will be whatever it was when
     * the job was serialized for inclusion in the event message.
     *
     * @param event A job started from another auto ingest node.
     */
    private void handleRemoteJobStartedEvent(AutoIngestJobStartedEvent event) {
        String hostName = event.getJob().getProcessingHostName();
        hostNamesToLastMsgTime.put(hostName, Instant.now());
        synchronized (jobsLock) {
            Path manifestFilePath = event.getJob().getManifest().getFilePath();
            for (Iterator<AutoIngestJob> iterator = pendingJobs.iterator(); iterator.hasNext();) {
                AutoIngestJob pendingJob = iterator.next();
                if (pendingJob.getManifest().getFilePath().equals(manifestFilePath)) {
                    iterator.remove();
                    break;
                }
            }
        }
        hostNamesToRunningJobs.put(hostName, event.getJob());
        setChanged();
        notifyObservers(Event.JOB_STARTED);
    }

    /**
     * Processes a job status event from another node by adding the job in the
     * event to the collection of jobs running on other hosts.
     * <p>
     * Note that the processing stage of the job will be whatever it was when
     * the job was serialized for inclusion in the event message.
     *
     * @param event An job status event from another auto ingest node.
     */
    private void handleRemoteJobStatusEvent(AutoIngestJobStatusEvent event) {
        AutoIngestJob job = event.getJob();
        synchronized (jobsLock) {
            for (Iterator<AutoIngestJob> iterator = pendingJobs.iterator(); iterator.hasNext();) {
                AutoIngestJob pendingJob = iterator.next();
                if (job.equals(pendingJob)) {
                    iterator.remove();
                    break;
                }
            }
        }
        String hostName = job.getProcessingHostName();
        hostNamesToLastMsgTime.put(hostName, Instant.now());
        hostNamesToRunningJobs.put(hostName, job);
        setChanged();
        notifyObservers(Event.JOB_STATUS_UPDATED);
    }

    /**
     * Processes a job completed event from another node by removing the job in
     * the event from the collection of jobs running on other hosts and adding
     * it to the list of completed jobs.
     * <p>
     * Note that the processing stage of the job will be whatever it was when
     * the job was serialized for inclusion in the event message.
     *
     * @param event An job completed event from another auto ingest node.
     */
    private void handleRemoteJobCompletedEvent(AutoIngestJobCompletedEvent event) {
        String hostName = event.getJob().getProcessingHostName();
        hostNamesToLastMsgTime.put(hostName, Instant.now());
        hostNamesToRunningJobs.remove(hostName);
        if (event.shouldRetry() == false) {
            synchronized (jobsLock) {
                AutoIngestJob job = event.getJob();
                if (completedJobs.contains(job)) {
                    completedJobs.remove(job);
                }
                completedJobs.add(event.getJob());
            }
        }
        setChanged();
        notifyObservers(Event.JOB_COMPLETED);
    }

    /**
     * Processes a job cancellation request from the dashboard.
     *
     * @param event
     */
    private void handleRemoteJobCancelledEvent(AutoIngestJobCancelEvent event) {
        AutoIngestJob job = event.getJob();
        if (job != null && job.getProcessingHostName().compareToIgnoreCase(LOCAL_HOST_NAME) == 0) {
            sysLogger.log(Level.INFO, "Received cancel job event for data source {0} in case {1} from user {2} on machine {3}",
                    new Object[]{job.getManifest().getDataSourceFileName(), job.getManifest().getCaseName(), event.getUserName(), event.getNodeName()});
            if (event.getJob().equals(currentJob)) {
                cancelCurrentJob();
            }
        }
    }

    /**
     * Process a job reprocess event from a remote host.
     *
     * @param event
     */
    private void handleRemoteJobReprocessEvent(AutoIngestJobReprocessEvent event) {
        synchronized (jobsLock) {
            AutoIngestJob job = event.getJob();
            sysLogger.log(Level.INFO, "Received reprocess job event for data source {0} in case {1} from user {2} on machine {3}",
                    new Object[]{job.getManifest().getDataSourceFileName(), job.getManifest().getCaseName(), event.getUserName(), event.getNodeName()});
            if (completedJobs.contains(job)) {
                // Remove from completed jobs table.
                completedJobs.remove(job);
                // Add to pending jobs table and re-sort.
                pendingJobs.add(job);
                Collections.sort(pendingJobs);

                setChanged();
                notifyObservers(Event.REPROCESS_JOB);
            }
        }
    }

    /**
     * Processes a job/case prioritization event from another node by triggering
     * an immediate input directory scan.
     *
     * @param event A prioritization event from another auto ingest node.
     */
    private void handleRemoteCasePrioritizationEvent(AutoIngestCasePrioritizedEvent event) {
        switch (event.getEventType()) {
            case CASE_PRIORITIZED:
                sysLogger.log(Level.INFO, "Received prioritize case event for case {0} from user {1} on machine {2}",
                        new Object[]{event.getCaseName(), event.getUserName(), event.getNodeName()});
                break;
            case CASE_DEPRIORITIZED:
                sysLogger.log(Level.INFO, "Received deprioritize case event for case {0} from user {1} on machine {2}",
                        new Object[]{event.getCaseName(), event.getUserName(), event.getNodeName()});
                break;
            case JOB_PRIORITIZED:
                sysLogger.log(Level.INFO, "Received prioritize job event for data source {0} in case {1} from user {2} on machine {3}",
                        new Object[]{event.getDataSources(), event.getCaseName(), event.getUserName(), event.getNodeName()});
                break;
            case JOB_DEPRIORITIZED:
                sysLogger.log(Level.INFO, "Received deprioritize job event for data source {0} in case {1} from user {2} on machine {3}",
                        new Object[]{event.getDataSources(), event.getCaseName(), event.getUserName(), event.getNodeName()});
                break;
            default:
                sysLogger.log(Level.WARNING, "Received invalid prioritization event from user {0} on machine {1}",
                        new Object[]{event.getUserName(), event.getNodeName()});
                break;
        }

        String hostName = event.getNodeName();
        hostNamesToLastMsgTime.put(hostName, Instant.now());
        scanInputDirsNow();
        setChanged();
        notifyObservers(Event.CASE_PRIORITIZED);
    }

    /**
     * Processes a case deletion event from another node by triggering an
     * immediate input directory scan.
     *
     * @param event A case deleted event from another auto ingest node.
     */
    private void handleRemoteCaseDeletedEvent(AutoIngestCaseDeletedEvent event) {
        sysLogger.log(Level.INFO, "Received delete case event for case {0} from user {1} on machine {2}",
                new Object[]{event.getCaseName(), event.getUserName(), event.getNodeName()});
        String hostName = event.getNodeName();
        hostNamesToLastMsgTime.put(hostName, Instant.now());
        scanInputDirsNow();
        setChanged();
        notifyObservers(Event.CASE_DELETED);
    }

    /**
     * Handle a request for current state by re-sending the last state event.
     */
    private void handleRemoteRequestNodeStateEvent() {
        // Re-publish last state event.
        eventPublisher.publishRemotely(lastPublishedStateEvent);
    }

    private void handleRemoteNodeControlEvent(AutoIngestNodeControlEvent event) {
        if (event.getTargetNodeName().compareToIgnoreCase(LOCAL_HOST_NAME) == 0) {
            sysLogger.log(Level.INFO, "Received {0} event from user {1} on machine {2}", new Object[]{event.getControlEventType().toString(), event.getUserName(), event.getOriginatingNodeName()});
            switch (event.getControlEventType()) {
                case PAUSE:
                    pause();
                    break;
                case RESUME:
                    resume();

                    /**
                     * Kick off an immediate scan so that the next pending job
                     * will be picked up sooner than having to wait for the
                     * InputDirScannerTask to run again.
                     */
                    scanInputDirsNow();

                    break;
                case SHUTDOWN:
                    shutDown();
                    // Notify the front end (if any) to shutdown.
                    setChanged();
                    notifyObservers(Event.SHUTTING_DOWN);
                    break;
                default:
                    sysLogger.log(Level.WARNING, "Received unsupported control event: {0}", event.getControlEventType());
                    break;
            }
        }
    }

    /**
     * Shuts down auto ingest.
     */
    void shutDown() {
        if (State.RUNNING != state) {
            return;
        }
        sysLogger.log(Level.INFO, "Auto ingest shutting down");
        state = State.SHUTTING_DOWN;
        try {
            eventPublisher.publishRemotely(lastPublishedStateEvent = new AutoIngestNodeStateEvent(Event.SHUTTING_DOWN, AutoIngestManager.LOCAL_HOST_NAME));
            eventPublisher.removeSubscriber(EVENT_LIST, instance);
            stopInputFolderScans();
            stopJobProcessing();
            eventPublisher.publishRemotely(lastPublishedStateEvent = new AutoIngestNodeStateEvent(Event.SHUTDOWN, AutoIngestManager.LOCAL_HOST_NAME));
            eventPublisher.closeRemoteEventChannel();
            cleanupJobs();

        } catch (InterruptedException ex) {
            sysLogger.log(Level.SEVERE, "Auto ingest interrupted during shut down", ex);
        }
        sysLogger.log(Level.INFO, "Auto ingest shut down");
        state = State.IDLE;
    }

    /**
     * Cancels any input scan scheduling tasks and input scan tasks and shuts
     * down their executors.
     */
    private void stopInputFolderScans() throws InterruptedException {
        inputScanSchedulingExecutor.shutdownNow();
        inputScanExecutor.shutdownNow();
        while (!inputScanSchedulingExecutor.awaitTermination(30, TimeUnit.SECONDS)) {
            sysLogger.log(Level.WARNING, "Auto ingest waited at least thirty seconds for input scan scheduling executor to shut down, continuing to wait"); //NON-NLS
        }
        while (!inputScanExecutor.awaitTermination(30, TimeUnit.SECONDS)) {
            sysLogger.log(Level.WARNING, "Auto ingest waited at least thirty seconds for input scan executor to shut down, continuing to wait"); //NON-NLS
        }
    }

    /**
     * Cancels the job processing task and shuts down its executor.
     */
    private void stopJobProcessing() throws InterruptedException {
        synchronized (jobsLock) {
            if (null != currentJob) {
                cancelCurrentJob();
            }
            jobProcessingTaskFuture.cancel(true);
            jobProcessingExecutor.shutdown();
        }
        while (!jobProcessingExecutor.awaitTermination(30, TimeUnit.SECONDS)) {
            sysLogger.log(Level.WARNING, "Auto ingest waited at least thirty seconds for job processing executor to shut down, continuing to wait"); //NON-NLS
        }
    }

    /**
     * Clears the job lists and resets the current job to null.
     */
    private void cleanupJobs() {
        synchronized (jobsLock) {
            pendingJobs.clear();
            currentJob = null;
            completedJobs.clear();
        }
    }

    /**
     * Gets snapshots of the pending jobs queue, running jobs list, and
     * completed jobs list. Any of these collection can be excluded by passing a
     * null for the correspioding in/out list parameter.
     *
     * @param pendingJobs   A list to be populated with pending jobs, can be
     *                      null.
     * @param runningJobs   A list to be populated with running jobs, can be
     *                      null.
     * @param completedJobs A list to be populated with competed jobs, can be
     *                      null.
     */
    void getJobs(List<AutoIngestJob> pendingJobs, List<AutoIngestJob> runningJobs, List<AutoIngestJob> completedJobs) {
        synchronized (jobsLock) {
            if (null != pendingJobs) {
                pendingJobs.clear();
                pendingJobs.addAll(this.pendingJobs);
            }
            if (null != runningJobs) {
                runningJobs.clear();
                if (null != currentJob) {
                    runningJobs.add(currentJob);
                }
                for (AutoIngestJob job : hostNamesToRunningJobs.values()) {
                    runningJobs.add(job);
                    runningJobs.sort(new AutoIngestJob.LocalHostAndCaseComparator());
                }
            }
            if (null != completedJobs) {
                completedJobs.clear();
                completedJobs.addAll(this.completedJobs);
            }
        }
    }

    /**
     * Triggers an immediate scan of the input directories.
     */
    void scanInputDirsNow() {
        if (State.RUNNING != state) {
            return;
        }
        inputScanExecutor.submit(new InputDirScanTask());
    }

    /**
     * Start a scan of the input directories and wait for scan to complete.
     */
    void scanInputDirsAndWait() {
        if (State.RUNNING != state) {
            return;
        }
        sysLogger.log(Level.INFO, "Starting input scan of {0}", rootInputDirectory);
        InputDirScanner scanner = new InputDirScanner();

        scanner.scan();
        sysLogger.log(Level.INFO, "Completed input scan of {0}", rootInputDirectory);
    }

    /**
     * Pauses processing of the pending jobs queue. The currently running job
     * will continue to run to completion.
     */
    void pause() {
        if (State.RUNNING != state) {
            return;
        }
        jobProcessingTask.requestPause();
    }

    /**
     * Resumes processing of the pending jobs queue.
     */
    void resume() {
        if (State.RUNNING != state) {
            return;
        }
        jobProcessingTask.requestResume();
    }

    /**
     * Get the name of the currently logged in user
     *
     * @return
     */
    static String getSystemUserNameProperty() {
        return System.getProperty("user.name");
    }

    /**
     * Removes the priority (set to zero) of all pending ingest jobs for a
     * specified case.
     *
     * @param caseName The name of the case to be deprioritized.
     *
     * @throws AutoIngestManagerException If there is an error removing the
     *                                    priority of the jobs for the case.
     */
    void deprioritizeCase(final String caseName) throws AutoIngestManagerException {
        if (state != State.RUNNING) {
            return;
        }

        List<AutoIngestJob> jobsToDeprioritize = new ArrayList<>();
        synchronized (jobsLock) {
            for (AutoIngestJob job : pendingJobs) {
                if (job.getManifest().getCaseName().equals(caseName)) {
                    jobsToDeprioritize.add(job);
                }
            }
            if (!jobsToDeprioritize.isEmpty()) {
                for (AutoIngestJob job : jobsToDeprioritize) {
                    int oldPriority = job.getPriority();
                    job.setPriority(DEFAULT_PRIORITY);
                    try {
                        this.updateAutoIngestJobData(job);
                    } catch (CoordinationServiceException | InterruptedException ex) {
                        job.setPriority(oldPriority);
                        throw new AutoIngestManagerException("Error updating case priority", ex);
                    }
                }
            }

            Collections.sort(pendingJobs);
        }

        if (!jobsToDeprioritize.isEmpty()) {
            new Thread(() -> {
                eventPublisher.publishRemotely(new AutoIngestCasePrioritizedEvent(LOCAL_HOST_NAME, caseName,
                        getSystemUserNameProperty(), AutoIngestCasePrioritizedEvent.EventType.CASE_DEPRIORITIZED, ""));
            }).start();
        }
    }

    /**
     * Bumps the priority of all pending ingest jobs for a specified case.
     *
     * @param caseName The name of the case to be prioritized.
     *
     * @throws AutoIngestManagerException If there is an error bumping the
     *                                    priority of the jobs for the case.
     */
    void prioritizeCase(final String caseName) throws AutoIngestManagerException {

        if (state != State.RUNNING) {
            return;
        }

        List<AutoIngestJob> jobsToPrioritize = new ArrayList<>();
        int maxPriority = 0;
        synchronized (jobsLock) {
            for (AutoIngestJob job : pendingJobs) {
                if (job.getPriority() > maxPriority) {
                    maxPriority = job.getPriority();
                }
                if (job.getManifest().getCaseName().equals(caseName)) {
                    jobsToPrioritize.add(job);
                }
            }
            if (!jobsToPrioritize.isEmpty()) {
                ++maxPriority;
                for (AutoIngestJob job : jobsToPrioritize) {
                    int oldPriority = job.getPriority();
                    job.setPriority(maxPriority);
                    try {
                        this.updateAutoIngestJobData(job);
                    } catch (CoordinationServiceException | InterruptedException ex) {
                        job.setPriority(oldPriority);
                        throw new AutoIngestManagerException("Error updating case priority", ex);
                    }
                }
            }

            Collections.sort(pendingJobs);
        }

        if (!jobsToPrioritize.isEmpty()) {
            new Thread(() -> {
                eventPublisher.publishRemotely(new AutoIngestCasePrioritizedEvent(LOCAL_HOST_NAME, caseName,
                        getSystemUserNameProperty(), AutoIngestCasePrioritizedEvent.EventType.CASE_PRIORITIZED, ""));
            }).start();
        }
    }

    /**
     * Removes the priority (set to zero) of an auto ingest job.
     *
     * @param manifestPath The manifest file path for the job to be
     *                     deprioritized.
     *
     * @throws AutoIngestManagerException If there is an error removing the
     *                                    priority of the job.
     */
    void deprioritizeJob(Path manifestPath) throws AutoIngestManagerException {
        if (state != State.RUNNING) {
            return;
        }

        AutoIngestJob jobToDeprioritize = null;
        synchronized (jobsLock) {
            /*
             * Find the job in the pending jobs list.
             */
            for (AutoIngestJob job : pendingJobs) {
                if (job.getManifest().getFilePath().equals(manifestPath)) {
                    jobToDeprioritize = job;
                }
            }

            /*
             * Remove the priority and update the coordination service manifest
             * node data for the job.
             */
            if (null != jobToDeprioritize) {
                int oldPriority = jobToDeprioritize.getPriority();
                jobToDeprioritize.setPriority(DEFAULT_PRIORITY);
                try {
                    this.updateAutoIngestJobData(jobToDeprioritize);
                } catch (CoordinationServiceException | InterruptedException ex) {
                    jobToDeprioritize.setPriority(oldPriority);
                    throw new AutoIngestManagerException("Error updating job priority", ex);
                }
            }

            Collections.sort(pendingJobs);
        }

        if (null != jobToDeprioritize) {
            final String caseName = jobToDeprioritize.getManifest().getCaseName();
            final String dataSourceName = jobToDeprioritize.getManifest().getDataSourceFileName();
            new Thread(() -> {
                eventPublisher.publishRemotely(new AutoIngestCasePrioritizedEvent(LOCAL_HOST_NAME, caseName,
                        getSystemUserNameProperty(), AutoIngestCasePrioritizedEvent.EventType.JOB_DEPRIORITIZED, dataSourceName));
            }).start();
        }
    }

    /**
     * Bumps the priority of an auto ingest job.
     *
     * @param manifestPath The manifest file path for the job to be prioritized.
     *
     * @throws AutoIngestManagerException If there is an error bumping the
     *                                    priority of the job.
     */
    void prioritizeJob(Path manifestPath) throws AutoIngestManagerException {
        if (state != State.RUNNING) {
            return;
        }

        int maxPriority = 0;
        AutoIngestJob jobToPrioritize = null;
        synchronized (jobsLock) {
            /*
             * Find the job in the pending jobs list and record the highest
             * existing priority.
             */
            for (AutoIngestJob job : pendingJobs) {
                if (job.getPriority() > maxPriority) {
                    maxPriority = job.getPriority();
                }
                if (job.getManifest().getFilePath().equals(manifestPath)) {
                    jobToPrioritize = job;
                }
            }

            /*
             * Bump the priority by one and update the coordination service
             * manifest node data for the job.
             */
            if (null != jobToPrioritize) {
                ++maxPriority;
                int oldPriority = jobToPrioritize.getPriority();
                jobToPrioritize.setPriority(maxPriority);
                try {
                    this.updateAutoIngestJobData(jobToPrioritize);
                } catch (CoordinationServiceException | InterruptedException ex) {
                    jobToPrioritize.setPriority(oldPriority);
                    throw new AutoIngestManagerException("Error updating job priority", ex);
                }
            }

            Collections.sort(pendingJobs);
        }

        if (null != jobToPrioritize) {
            final String caseName = jobToPrioritize.getManifest().getCaseName();
            final String dataSourceName = jobToPrioritize.getManifest().getDataSourceFileName();
            new Thread(() -> {
                eventPublisher.publishRemotely(new AutoIngestCasePrioritizedEvent(LOCAL_HOST_NAME, caseName,
                        getSystemUserNameProperty(), AutoIngestCasePrioritizedEvent.EventType.JOB_PRIORITIZED, dataSourceName));
            }).start();
        }
    }

    /**
     * Reprocesses a completed auto ingest job.
     *
     * @param manifestPath The manifiest file path for the completed job.
     *
     */
    void reprocessJob(Path manifestPath) {
        AutoIngestJob completedJob = null;
        synchronized (jobsLock) {
            /*
             * Find the job in the completed jobs list.
             */
            for (Iterator<AutoIngestJob> iterator = completedJobs.iterator(); iterator.hasNext();) {
                AutoIngestJob job = iterator.next();
                if (job.getManifest().getFilePath().equals(manifestPath)) {
                    completedJob = job;
                    iterator.remove();
                    break;
                }
            }

            /*
             * Add the job to the pending jobs queue and update the coordination
             * service manifest node data for the job.
             */
            if (null != completedJob && !completedJob.getCaseDirectoryPath().toString().isEmpty()) {
                try {
                    /**
                     * We reset the status, completion date and processing stage
                     * but we keep the original priority.
                     */
                    completedJob.setErrorsOccurred(false);
                    completedJob.setCompletedDate(new Date(0));
                    completedJob.setProcessingStatus(PENDING);
                    completedJob.setProcessingStage(AutoIngestJob.Stage.PENDING, Date.from(Instant.now()));
                    updateAutoIngestJobData(completedJob);
                    pendingJobs.add(completedJob);
                } catch (CoordinationServiceException ex) {
                    sysLogger.log(Level.SEVERE, String.format("Coordination service error while reprocessing %s", manifestPath), ex);
                    completedJobs.add(completedJob);
                } catch (InterruptedException ex) {
                    sysLogger.log(Level.SEVERE, "Unexpected interrupt while updating coordination service node data for {0}", manifestPath);
                    completedJobs.add(completedJob);
                }
            }

            Collections.sort(pendingJobs);
        }
    }

    /**
     * Get the current snapshot of the job lists.
     *
     * @return Snapshot of jobs lists
     */
    JobsSnapshot getCurrentJobsSnapshot() {
        synchronized (jobsLock) {
            List<AutoIngestJob> runningJobs = new ArrayList<>();
            getJobs(null, runningJobs, null);
            return new JobsSnapshot(pendingJobs, runningJobs, completedJobs);
        }
    }

    /**
     * Removes a set of auto ingest jobs from a collection of jobs.
     *
     * @param manifestPaths The manifest file paths for the jobs.
     * @param jobs          The collection of jobs.
     */
    private void removeJobs(Set<Path> manifestPaths, List<AutoIngestJob> jobs) {
        for (Iterator<AutoIngestJob> iterator = jobs.iterator(); iterator.hasNext();) {
            AutoIngestJob job = iterator.next();
            Path manifestPath = job.getManifest().getFilePath();
            if (manifestPaths.contains(manifestPath)) {
                iterator.remove();
            }
        }
    }

    /**
     * Starts the process of cancelling the current job.
     *
     * Note that the current job is included in the running list for a while
     * because it can take some time for the automated ingest process for the
     * job to be shut down in an orderly fashion.
     */
    void cancelCurrentJob() {
        if (State.RUNNING != state) {
            return;
        }
        synchronized (jobsLock) {
            if (null != currentJob) {
                currentJob.cancel();
                sysLogger.log(Level.INFO, "Cancelling automated ingest for manifest {0}", currentJob.getManifest().getFilePath());
            }
        }
    }

    /**
     * Cancels the currently running data-source-level ingest module for the
     * current job.
     */
    void cancelCurrentDataSourceLevelIngestModule() {
        if (State.RUNNING != state) {
            return;
        }
        synchronized (jobsLock) {
            if (null != currentJob) {
                IngestJob ingestJob = currentJob.getIngestJob();
                if (null != ingestJob) {
                    IngestJob.DataSourceIngestModuleHandle moduleHandle = ingestJob.getSnapshot().runningDataSourceIngestModule();
                    if (null != moduleHandle) {
                        currentJob.setProcessingStage(AutoIngestJob.Stage.CANCELLING_MODULE, Date.from(Instant.now()));
                        moduleHandle.cancel();
                        sysLogger.log(Level.INFO, "Cancelling {0} module for manifest {1}", new Object[]{moduleHandle.displayName(), currentJob.getManifest().getFilePath()});
                    }
                }
            }
        }
    }

    /**
     * Writes the node data for an auto ingest job to the job's manifest file
     * lock coordination service node.
     *
     * @param job The auto ingest job.
     */
    void updateAutoIngestJobData(AutoIngestJob job) throws CoordinationServiceException, InterruptedException {
        AutoIngestJobNodeData nodeData = new AutoIngestJobNodeData(job);
        String manifestNodePath = job.getManifest().getFilePath().toString();
        byte[] rawData = nodeData.toArray();
        coordinationService.setNodeData(CoordinationService.CategoryNode.MANIFESTS, manifestNodePath, rawData);
    }

    /**
     * Sets the error flag in the case node data stored in a case directory
     * coordination service node.
     *
     * @param caseDirectoryPath The case directory path.
     *
     * @throws InterruptedException If the thread running the input directory
     *                              scan task is interrupted while blocked,
     *                              i.e., if auto ingest is shutting down.
     */
    private void setErrorsOccurredFlagForCase(Path caseDirectoryPath) throws InterruptedException {
        try {
            CaseNodeData caseNodeData = CaseNodeData.readCaseNodeData(caseDirectoryPath.toString());
            caseNodeData.setErrorsOccurred(true);
            CaseNodeData.writeCaseNodeData(caseNodeData);
        } catch (CaseNodeDataException ex) {
            sysLogger.log(Level.WARNING, String.format("Error attempting to set error flag in case node data for %s", caseDirectoryPath), ex);
        }

    }

    /**
     * A task that submits an input directory scan task to the input directory
     * scan task executor.
     */
    private final class InputDirScanSchedulingTask implements Runnable {

        /**
         * Constructs a task that submits an input directory scan task to the
         * input directory scan task executor.
         */
        private InputDirScanSchedulingTask() {
            sysLogger.log(Level.INFO, "Periodic input scan scheduling task started");
        }

        /**
         * Submits an input directory scan task to the input directory scan task
         * executor.
         */
        @Override
        public void run() {
            scanInputDirsNow();
        }
    }

    /**
     * A task that scans the input directory tree and refreshes the pending jobs
     * queue and the completed jobs list. Crashed job recovery is perfomed as
     * needed.
     */
    private final class InputDirScanTask implements Callable<Void> {

        /**
         * Scans the input directory tree and refreshes the pending jobs queue
         * and the completed jobs list. Crashed job recovery is performed as
         * needed.
         */
        @Override
        public Void call() throws Exception {
            if (Thread.currentThread().isInterrupted()) {
                return null;
            }
            sysLogger.log(Level.INFO, "Starting input scan of {0}", rootInputDirectory);
            InputDirScanner scanner = new InputDirScanner();
            scanner.scan();
            sysLogger.log(Level.INFO, "Completed input scan of {0}", rootInputDirectory);
            setChanged();
            notifyObservers(Event.INPUT_SCAN_COMPLETED);
            return null;
        }

    }

    /**
     * A FileVisitor that searches the input directories for manifest files. The
     * search results are used to refresh the pending jobs queue and the
     * completed jobs list. Crashed job recovery is performed as needed.
     */
    private final class InputDirScanner implements FileVisitor<Path> {

        private final List<AutoIngestJob> newPendingJobsList = new ArrayList<>();
        private final List<AutoIngestJob> newCompletedJobsList = new ArrayList<>();
        private Lock currentDirLock;

        /**
         * Searches the input directories for manifest files. The search results
         * are used to refresh the pending jobs queue and the completed jobs
         * list.
         */
        private void scan() {
            synchronized (jobsLock) {
                if (Thread.currentThread().isInterrupted()) {
                    return;
                }
                try {
                    newPendingJobsList.clear();
                    newCompletedJobsList.clear();
                    Files.walkFileTree(rootInputDirectory, EnumSet.of(FOLLOW_LINKS), Integer.MAX_VALUE, this);
                    Collections.sort(newPendingJobsList);
                    AutoIngestManager.this.pendingJobs = newPendingJobsList;
                    AutoIngestManager.this.completedJobs = newCompletedJobsList;

                } catch (Exception ex) {
                    /*
                     * NOTE: Need to catch all unhandled exceptions here.
                     * Otherwise uncaught exceptions will propagate up to the
                     * calling thread and may stop it from running.
                     */
                    sysLogger.log(Level.SEVERE, String.format("Error scanning the input directory %s", rootInputDirectory), ex);
                }
            }
            synchronized (scanMonitor) {
                scanMonitor.notify();
            }
        }

        /**
         * Invoked for an input directory before entries in the directory are
         * visited. Checks if the task thread has been interrupted because auto
         * ingest is shutting down and terminates the scan if that is the case.
         *
         * @param dirPath  The directory about to be visited.
         * @param dirAttrs The basic file attributes of the directory about to
         *                 be visited.
         *
         * @return TERMINATE if the task thread has been interrupted, CONTINUE
         *         if it has not.
         *
         * @throws IOException if an I/O error occurs, but this implementation
         *                     does not throw.
         */
        @Override
        public FileVisitResult preVisitDirectory(Path dirPath, BasicFileAttributes dirAttrs) throws IOException {
            if (Thread.currentThread().isInterrupted()) {
                return TERMINATE;
            }
            return CONTINUE;
        }

        /**
         * Creates a pending or completed auto ingest job if the file visited is
         * a manifest file, based on the data stored in the coordination service
         * node for the manifest.
         *
         * @param filePath The path of the file.
         * @param attrs    The file system attributes of the file.
         *
         * @return TERMINATE if auto ingest is shutting down, CONTINUE
         *         otherwise.
         */
        @Override
        public FileVisitResult visitFile(Path filePath, BasicFileAttributes attrs) {
            if (Thread.currentThread().isInterrupted()) {
                return TERMINATE;
            }

            try {
                /*
                 * Determine whether or not the file is a manifest file. If it
                 * is, then parse it.
                 */
                Manifest manifest = null;
                for (ManifestFileParser parser : Lookup.getDefault().lookupAll(ManifestFileParser.class)) {
                    if (parser.fileIsManifest(filePath)) {
                        try {
                            manifest = parser.parse(filePath);
                            break;
                        } catch (ManifestFileParserException ex) {
                            sysLogger.log(Level.SEVERE, String.format("Error attempting to parse %s with parser %s", filePath, parser.getClass().getCanonicalName()), ex);
                        }
                    }
                    if (Thread.currentThread().isInterrupted()) {
                        return TERMINATE;
                    }
                }

                if (Thread.currentThread().isInterrupted()) {
                    return TERMINATE;
                }

                if (manifest == null) {
                    return CONTINUE;
                }
                /*
                 * If a manifest file has been found, get the corresponding auto
                 * ingest job state from the manifest file coordination service
                 * node and put the job in the appropriate jobs list.
                 *
                 * There can be a race condition between queuing jobs and case
                 * deletion. However, in practice eliminating the race condition
                 * by acquiring a manifest file coordination service lock when
                 * analyzing job state here appears to have a significant
                 * performance cost for both input directory scanning and
                 * dequeuing jobs. Therefore, job state must be checked again
                 * during job dequeuing, while actually holding the lock, before
                 * executing the job.
                 */
                String manifestFilePath = manifest.getFilePath().toString();
                byte[] rawData = coordinationService.getNodeData(CoordinationService.CategoryNode.MANIFESTS, manifestFilePath);
                if (null != rawData && rawData.length > 0) {
                    AutoIngestJobNodeData nodeData = new AutoIngestJobNodeData(rawData);
                    AutoIngestJob.ProcessingStatus processingStatus = nodeData.getProcessingStatus();
                    switch (processingStatus) {
                        case PENDING:
                            addPendingJob(manifest, nodeData);
                            break;
                        case PROCESSING:
                            doRecoveryIfCrashed(manifest, nodeData);
                            break;
                        case COMPLETED:
                            addCompletedJob(manifest, nodeData);
                            break;
                        case DELETED:
                            break;
                        default:
                            sysLogger.log(Level.SEVERE, "Unknown ManifestNodeData.ProcessingStatus");
                            break;
                    }
                } else {
                    addNewPendingJob(manifest);
                }

            } catch (CoordinationServiceException | AutoIngestJobException | AutoIngestJobNodeData.InvalidDataException ex) {
                sysLogger.log(Level.SEVERE, String.format("Error visiting %s", filePath), ex);

            } catch (InterruptedException ex) {
                return TERMINATE;

            } catch (Exception ex) {
                /*
                 * This is an exception firewall so that an unexpected runtime
                 * exception from the handling of a single file does not stop
                 * the input directory scan.
                 */
                sysLogger.log(Level.SEVERE, String.format("Unexpected exception visiting %s", filePath), ex);
            }

            if (!Thread.currentThread().isInterrupted()) {
                return CONTINUE;
            } else {
                sysLogger.log(Level.WARNING, String.format("Auto ingest shut down while visiting %s", filePath));
                return TERMINATE;
            }
        }

        /**
         * Adds an existing auto ingest job to the pending jobs queue. If the
         * version of the coordination service node data is out of date, it is
         * upgraded to the current version.
         *
         * @param manifest The manifest for the job.
         * @param nodeData The data stored in the manifest file coordination
         *                 service node for the job.
         *
<<<<<<< HEAD
         * @throws AutoIngestJobException       If there was an error working
         *                                      with the node data.
         * @throws InterruptedException         If the thread running the input
         *                                      directory scan task is
         *                                      interrupted while blocked, i.e.,
         *                                      if auto ingest is shutting down.
=======
         * @throws AutoIngestJobException If there was an error working with the
         *                                node data.
         * @throws InterruptedException   If the thread running the input
         *                                directory scan task is interrupted
         *                                while blocked, i.e., if auto ingest is
         *                                shutting down.
>>>>>>> 0f6151d8
         */
        private void addPendingJob(Manifest manifest, AutoIngestJobNodeData nodeData) throws AutoIngestJobException, InterruptedException {
            AutoIngestJob job;
            if (nodeData.getVersion() == AutoIngestJobNodeData.getCurrentVersion()) {
                job = new AutoIngestJob(nodeData);
            } else {
                /*
                 * Upgrade the auto ingest node data to the current version.
                 */
                job = new AutoIngestJob(manifest);
                job.setPriority(nodeData.getPriority());
                Path caseDirectory = PathUtils.findCaseDirectory(rootOutputDirectory, manifest.getCaseName());
                if (null != caseDirectory) {
                    job.setCaseDirectoryPath(caseDirectory);
                }

                /*
                 * Try to write the upgraded node data to coordination service
                 * manifest node data for the job. If the lock cannot be
                 * obtained, assume that the auto ingest node holding the lock
                 * is taking care of this.
                 */
                try (Lock manifestLock = coordinationService.tryGetExclusiveLock(CoordinationService.CategoryNode.MANIFESTS, manifest.getFilePath().toString())) {
                    if (null != manifestLock) {
                        updateAutoIngestJobData(job);
                    }
                } catch (CoordinationServiceException ex) {
                    sysLogger.log(Level.SEVERE, String.format("Error attempting to set node data for %s", manifest.getFilePath()), ex);
                }
            }
            newPendingJobsList.add(job);
        }

        /**
         * Adds a new auto ingest job to the pending jobs queue.
         *
         * @param manifest The manifest for the job.
         *
         * @throws AutoIngestJobException       If there was an error creating
         *                                      the node data.
         * @throws CoordinationServiceException If there was an error writing
         *                                      the node data by the
         *                                      coordination service.
         * @throws InterruptedException         If the thread running the input
         *                                      directory scan task is
         *                                      interrupted while blocked, i.e.,
         *                                      if auto ingest is shutting down.
         */
        private void addNewPendingJob(Manifest manifest) throws AutoIngestJobException, CoordinationServiceException, InterruptedException {
            /*
             * Create the coordination service manifest file node data for the
             * job. Getting the lock both guards the writing of the new node
             * data and creates the coordination service node if it does not
             * already exist. Note that if this auto ingest node cannot get the
             * lock, it is assumed that the auto ingest node holding the lock is
             * taking care of this. In this case, this auto ingest node will not
             * add the new job to its pending queue during this scan of the
             * input directory, but it will be picked up during the next scan.
             */
            try (Lock manifestLock = coordinationService.tryGetExclusiveLock(CoordinationService.CategoryNode.MANIFESTS, manifest.getFilePath().toString())) {
                if (null != manifestLock) {
                    AutoIngestJob job = new AutoIngestJob(manifest);
                    updateAutoIngestJobData(job);
                    newPendingJobsList.add(job);
                }
            }
        }

        /**
         * If required, does recovery for an auto ingest job that was left in
         * the processing state by an auto ingest node (AIN) that crashed.
         *
         * @param manifest The manifest for the job.
         * @param nodeData The data stored in the manifest file lock
         *                 coordination service node for the job.
         *
         * @throws AutoIngestJobException       If there was an error working
         *                                      with the node data.
         * @throws CoordinationServiceException If there was an error writing
         *                                      updated node data by the
         *                                      coordination service.
         * @throws InterruptedException         If the thread running the input
         *                                      directory scan task is
         *                                      interrupted while blocked, i.e.,
         *                                      if auto ingest is shutting down.
         */
        private void doRecoveryIfCrashed(Manifest manifest, AutoIngestJobNodeData jobNodeData) throws AutoIngestJobException, CoordinationServiceException, InterruptedException {
            String manifestPath = manifest.getFilePath().toString();
            try (Lock manifestLock = coordinationService.tryGetExclusiveLock(CoordinationService.CategoryNode.MANIFESTS, manifestPath)) {
                if (null != manifestLock) {
                    AutoIngestJob job = new AutoIngestJob(jobNodeData);
                    if (job.getProcessingStatus() == AutoIngestJob.ProcessingStatus.PROCESSING) {
                        /*
                         * If the lock can be obtained with the job status set
                         * to processing, then an auto ingest node crashed while
                         * executing the job and was unable to update the job
                         * status.
                         */
                        sysLogger.log(Level.SEVERE, "Attempting crash recovery for {0}", manifestPath);

                        /*
                         * First, try to set the case node data error flag that
                         * indicates there was an auto ingest job error. If the
                         * auto ingest node that was executing the job crashed
                         * before the case directory was created, the job was a
                         * no-op, so the error flag does not need to be set.
                         * However, note that if another auto ingest job
                         * subsequently completed, the failed job may still have
                         * been a no-op, but in this case the flag will be set
                         * anyway, because a case directory will be found.
                         */
                        Path caseDirectoryPath = PathUtils.findCaseDirectory(rootOutputDirectory, manifest.getCaseName());
                        if (null != caseDirectoryPath) {
                            job.setCaseDirectoryPath(caseDirectoryPath);
                            job.setErrorsOccurred(true);
                            setErrorsOccurredFlagForCase(caseDirectoryPath);
                        } else {
                            job.setErrorsOccurred(false);
                        }

                        /*
                         * Update the crash count for the job, determine whether
                         * or not to retry processing its data source, and deal
                         * with the job accordingly.
                         */
                        int numberOfCrashes = job.getNumberOfCrashes();
                        ++numberOfCrashes;
                        job.setNumberOfCrashes(numberOfCrashes);
                        if (numberOfCrashes < AutoIngestUserPreferences.getMaxNumTimesToProcessImage()) {
                            job.setProcessingStatus(AutoIngestJob.ProcessingStatus.PENDING);
                            job.setCompletedDate(new Date(0));
                            if (null != caseDirectoryPath) {
                                try {
                                    new AutoIngestJobLogger(manifest.getFilePath(), manifest.getDataSourceFileName(), caseDirectoryPath).logCrashRecoveryWithRetry();
                                } catch (AutoIngestJobLoggerException ex) {
                                    sysLogger.log(Level.SEVERE, String.format("Error writing case auto ingest log entry for crashed job for %s", manifestPath), ex);
                                }
                            }
<<<<<<< HEAD
=======
                            updateAutoIngestJobData(job);
                            newPendingJobsList.add(job);
>>>>>>> 0f6151d8
                        } else {
                            job.setProcessingStatus(AutoIngestJob.ProcessingStatus.COMPLETED);
                            job.setCompletedDate(Date.from(Instant.now()));
                            if (null != caseDirectoryPath) {
                                try {
                                    new AutoIngestJobLogger(manifest.getFilePath(), manifest.getDataSourceFileName(), caseDirectoryPath).logCrashRecoveryNoRetry();
                                } catch (AutoIngestJobLoggerException ex) {
                                    sysLogger.log(Level.SEVERE, String.format("Error writing case auto ingest log entry for crashed job for %s", manifestPath), ex);
                                }
                            }
<<<<<<< HEAD
                        }
                        updateAutoIngestJobData(job);
                        newPendingJobsList.add(job);
=======
                            updateAutoIngestJobData(job);
                            newCompletedJobsList.add(job);
                        }
>>>>>>> 0f6151d8
                    }
                }
            }
        }

        /**
         * Adds a job to process a manifest to the completed jobs list.
         *
         * @param manifest The manifest for the job.
         * @param nodeData The data stored in the manifest file lock
         *                 coordination service node for the job.
         *
<<<<<<< HEAD
         * @throws AutoIngestJobException       If there was an error working
         *                                      with the node data.
         * @throws InterruptedException         If the thread running the input
         *                                      directory scan task is
         *                                      interrupted while blocked, i.e.,
         *                                      if auto ingest is shutting down.
=======
         * @throws AutoIngestJobException If there was an error working with the
         *                                node data.
         * @throws InterruptedException   If the thread running the input
         *                                directory scan task is interrupted
         *                                while blocked, i.e., if auto ingest is
         *                                shutting down.
>>>>>>> 0f6151d8
         */
        private void addCompletedJob(Manifest manifest, AutoIngestJobNodeData nodeData) throws AutoIngestJobException, InterruptedException {
            Path caseDirectoryPath = nodeData.getCaseDirectoryPath();
            if (!caseDirectoryPath.toFile().exists()) {
                sysLogger.log(Level.WARNING, String.format("Job completed for %s, but cannot find case directory %s, ignoring job", nodeData.getManifestFilePath(), caseDirectoryPath.toString()));
                return;
            }

            AutoIngestJob job;
            if (nodeData.getVersion() == AutoIngestJobNodeData.getCurrentVersion()) {
                job = new AutoIngestJob(nodeData);
                job.setCaseDirectoryPath(caseDirectoryPath);
            } else {
                /*
                 * Upgrade the auto ingest node data to the current version.
                 */
                job = new AutoIngestJob(manifest);
                job.setCaseDirectoryPath(caseDirectoryPath);
                job.setCompletedDate(nodeData.getCompletedDate());
                job.setErrorsOccurred(nodeData.getErrorsOccurred());
                job.setPriority(nodeData.getPriority());
                job.setNumberOfCrashes(nodeData.getNumberOfCrashes());
                job.setProcessingStage(AutoIngestJob.Stage.COMPLETED, nodeData.getCompletedDate());
                job.setProcessingStatus(AutoIngestJob.ProcessingStatus.COMPLETED);

                /*
                 * Try to write the upgraded node data to coordination service
                 * manifest node data for the job. If the lock cannot be
                 * obtained, assume that the auto ingest node holding the lock
                 * is taking care of this.
                 */
                try (Lock manifestLock = coordinationService.tryGetExclusiveLock(CoordinationService.CategoryNode.MANIFESTS, manifest.getFilePath().toString())) {
                    if (null != manifestLock) {
                        updateAutoIngestJobData(job);
                    }
                } catch (CoordinationServiceException ex) {
                    sysLogger.log(Level.SEVERE, String.format("Error attempting to set node data for %s", manifest.getFilePath()), ex);
                }
            }

            newCompletedJobsList.add(job);
        }

        /**
         * Invoked for a file that could not be visited because an I/O exception
         * was thrown when visiting a file. Logs the exceptino and checks if the
         * task thread has been interrupted because auto ingest is shutting down
         * and terminates the scan if that is the case.
         *
         * @param file The file.
         * @param ex   The exception.
         *
         * @return TERMINATE if auto ingest is shutting down, CONTINUE if it has
         *         not.
         *
         * @throws IOException if an I/O error occurs, but this implementation
         *                     does not throw.
         */
        @Override
        public FileVisitResult visitFileFailed(Path file, IOException ex) throws IOException {
            sysLogger.log(Level.SEVERE, String.format("Error while visiting %s during input directories scan", file.toString()), ex);
            if (Thread.currentThread().isInterrupted()) {
                return TERMINATE;
            }
            return CONTINUE;
        }

        /**
         * Invoked for an input directory after the files in the directory are
         * visited. Checks if the task thread has been interrupted because auto
         * ingest is shutting down and terminates the scan if that is the case.
         *
         * @param dirPath The directory about to be visited.
         * @param unused  Unused.
         *
         * @return FileVisitResult.TERMINATE if the task thread has been
         *         interrupted, FileVisitResult.CONTINUE if it has not.
         *
         * @throws IOException If an I/O error occurs, but this implementation
         *                     does not throw.
         */
        @Override
        public FileVisitResult postVisitDirectory(Path dirPath, IOException unused) throws IOException {
            if (Thread.currentThread().isInterrupted()) {
                return TERMINATE;
            }
            return CONTINUE;
        }

    }

    /**
     * A single instance of this job processing task is used by the auto ingest
     * manager to process auto ingest jobs. The task does a blocking take from a
     * completion service for the input directory scan tasks that refresh the
     * pending jobs queue.
     * <p>
     * The job processing task can be paused between jobs (it waits on the
     * monitor of its pause lock object) and resumed (by notifying the monitor
     * of its pause lock object). This supports doing things that should be done
     * between jobs: orderly shutdown of auto ingest and changes to the ingest
     * configuration (settings). Note that the ingest configuration may be
     * specific to the host machine or shared between multiple nodes, in which
     * case it is downloaded from a specified location before each job.
     * <p>
     * The task pauses itself if system errors occur, e.g., problems with the
     * coordination service, database server, Solr server, etc. The idea behind
     * this is to avoid attempts to process jobs when the auto ingest system is
     * not in a state to produce consistent and correct results. It is up to a
     * system administrator to examine the auto ingest system logs, etc., to
     * find a remedy for the problem and then resume the task.
     * <p>
     * Note that the task also waits on the monitor of its ingest lock object
     * both when the data source processor and the analysis modules are running
     * in other threads. Notifies are done via a data source processor callback
     * and an ingest job event handler, respectively.
     */
    private final class JobProcessingTask implements Runnable {

        private final Object ingestLock;
        private final Object pauseLock;
        @GuardedBy("pauseLock")
        private boolean pauseRequested;
        @GuardedBy("pauseLock")
        private boolean waitingForInputScan;

        /**
         * Constructs a job processing task used by the auto ingest manager to
         * process auto ingest jobs.
         */
        private JobProcessingTask() {
            ingestLock = new Object();
            pauseLock = new Object();
            errorState = ErrorState.NONE;
        }

        /**
         * Processes auto ingest jobs, blocking on a completion service for
         * input directory scan tasks and waiting on a pause lock object when
         * paused by a client or because of a system error. The task is also in
         * a wait state when the data source processor or the analysis modules
         * for a job are running.
         */
        @Override
        public void run() {
            sysLogger.log(Level.INFO, "Job processing task started");
            while (true) {
                try {
                    if (jobProcessingTaskFuture.isCancelled()) {
                        break;
                    }
                    waitForInputDirScan();
                    if (jobProcessingTaskFuture.isCancelled()) {
                        break;
                    }
                    try {
                        processJobs();
                    } catch (Exception ex) { // Exception firewall
                        if (jobProcessingTaskFuture.isCancelled()) {
                            break;
                        }
                        if (ex instanceof CoordinationServiceException || ex instanceof AutoIngestJobNodeData.InvalidDataException) {
                            errorState = ErrorState.COORDINATION_SERVICE_ERROR;
                        } else if (ex instanceof SharedConfigurationException) {
                            errorState = ErrorState.SHARED_CONFIGURATION_DOWNLOAD_ERROR;
                        } else if (ex instanceof ServicesMonitorException) {
                            errorState = ErrorState.SERVICES_MONITOR_COMMUNICATION_ERROR;
                        } else if (ex instanceof DatabaseServerDownException) {
                            errorState = ErrorState.DATABASE_SERVER_ERROR;
                        } else if (ex instanceof KeywordSearchServerDownException) {
                            errorState = ErrorState.KEYWORD_SEARCH_SERVER_ERROR;
                        } else if (ex instanceof CaseManagementException) {
                            errorState = ErrorState.CASE_MANAGEMENT_ERROR;
                        } else if (ex instanceof AnalysisStartupException) {
                            errorState = ErrorState.ANALYSIS_STARTUP_ERROR;
                        } else if (ex instanceof FileExportException) {
                            errorState = ErrorState.FILE_EXPORT_ERROR;
                        } else if (ex instanceof AutoIngestJobLoggerException) {
                            errorState = ErrorState.JOB_LOGGER_ERROR;
                        } else if (ex instanceof AutoIngestDataSourceProcessorException) {
                            errorState = ErrorState.DATA_SOURCE_PROCESSOR_ERROR;
                        } else if (ex instanceof JobMetricsCollectionException) {
                            errorState = ErrorState.JOB_METRICS_COLLECTION_ERROR;
                        } else if (ex instanceof InterruptedException) {
                            throw (InterruptedException) ex;
                        } else {
                            errorState = ErrorState.UNEXPECTED_EXCEPTION;
                        }
                        sysLogger.log(Level.SEVERE, "Auto ingest system error", ex);
                        pauseForSystemError();
                    }
                } catch (InterruptedException ex) {
                    break;
                }
            }
            sysLogger.log(Level.INFO, "Job processing task stopped");
        }

        /**
         * Makes a request to suspend job processing. The request will not be
         * serviced immediately if the task is doing a job.
         */
        private void requestPause() {
            synchronized (pauseLock) {
                sysLogger.log(Level.INFO, "Job processing pause requested");
                pauseRequested = true;
                if (waitingForInputScan) {
                    /*
                     * If the flag is set, the job processing task is blocked
                     * waiting for an input directory scan to complete, so
                     * notify any observers that the task is paused. This works
                     * because as soon as the task stops waiting for a scan to
                     * complete, it checks the pause requested flag. If the flag
                     * is set, the task immediately waits on the pause lock
                     * object.
                     */
                    setChanged();
                    notifyObservers(Event.PAUSED_BY_USER_REQUEST);
                }
                /**
                 * Publish an event to let remote listeners know that a pause
                 * has been requested.
                 */
                eventPublisher.publishRemotely(lastPublishedStateEvent = new AutoIngestNodeStateEvent(Event.PAUSE_REQUESTED, AutoIngestManager.LOCAL_HOST_NAME));
            }
        }

        /**
         * Makes a request to resume job processing.
         */
        private void requestResume() {
            synchronized (pauseLock) {
                sysLogger.log(Level.INFO, "Job processing resume requested");
                pauseRequested = false;
                if (waitingForInputScan) {
                    /*
                     * If the flag is set, the job processing task is blocked
                     * waiting for an input directory scan to complete, but
                     * notify any observers that the task is resumed anyway.
                     * This works because as soon as the task stops waiting for
                     * a scan to complete, it checks the pause requested flag.
                     * If the flag is not set, the task immediately begins
                     * processing the pending jobs queue.
                     */
                    setChanged();
                    notifyObservers(Event.RESUMED);
                }
                /**
                 * Publish an event to let remote listeners know that the node
                 * has been resumed.
                 */
                eventPublisher.publishRemotely(lastPublishedStateEvent = new AutoIngestNodeStateEvent(Event.RESUMED, AutoIngestManager.LOCAL_HOST_NAME));

                pauseLock.notifyAll();
            }
        }

        /**
         * Checks for a request to suspend jobs processing. If there is one,
         * blocks until resumed or interrupted.
         *
         * @throws InterruptedException if the thread running the job processing
         *                              task is interrupted while blocked, i.e.,
         *                              if auto ingest is shutting down.
         */
        private void pauseIfRequested() throws InterruptedException {
            if (State.SHUTTING_DOWN == state) {
                return;
            }

            synchronized (pauseLock) {
                if (pauseRequested) {
                    sysLogger.log(Level.INFO, "Job processing paused by request");
                    pauseRequested = false;
                    setChanged();
                    notifyObservers(Event.PAUSED_BY_USER_REQUEST);

                    /**
                     * Publish an event to let remote listeners know that the
                     * node has been paused.
                     */
                    eventPublisher.publishRemotely(lastPublishedStateEvent = new AutoIngestNodeStateEvent(Event.PAUSED_BY_USER_REQUEST, AutoIngestManager.LOCAL_HOST_NAME));

                    pauseLock.wait();
                    sysLogger.log(Level.INFO, "Job processing resumed after pause request");
                    setChanged();
                    notifyObservers(Event.RESUMED);

                    /**
                     * Publish an event to let remote listeners know that the
                     * node has been resumed.
                     */
                    eventPublisher.publishRemotely(lastPublishedStateEvent = new AutoIngestNodeStateEvent(Event.RESUMED, AutoIngestManager.LOCAL_HOST_NAME));
                }
            }
        }

        /**
         * Pauses auto ingest to allow a sys admin to address a system error.
         *
         * @throws InterruptedException if the thread running the job processing
         *                              task is interrupted while blocked, i.e.,
         *                              if auto ingest is shutting down.
         */
        private void pauseForSystemError() throws InterruptedException {
            if (State.SHUTTING_DOWN == state) {
                return;
            }

            synchronized (pauseLock) {
                sysLogger.log(Level.SEVERE, "Job processing paused for system error");
                setChanged();
                notifyObservers(Event.PAUSED_FOR_SYSTEM_ERROR);

                /**
                 * Publish an event to let remote listeners know that the node
                 * has been paused.
                 */
                eventPublisher.publishRemotely(lastPublishedStateEvent = new AutoIngestNodeStateEvent(Event.PAUSED_FOR_SYSTEM_ERROR, AutoIngestManager.LOCAL_HOST_NAME));

                pauseLock.wait();
                errorState = ErrorState.NONE;
                sysLogger.log(Level.INFO, "Job processing resumed after system error");
                setChanged();
                notifyObservers(Event.RESUMED);

                /**
                 * Publish an event to let remote listeners know that the node
                 * has been resumed.
                 */
                eventPublisher.publishRemotely(lastPublishedStateEvent = new AutoIngestNodeStateEvent(Event.RESUMED, AutoIngestManager.LOCAL_HOST_NAME));
            }
        }

        /**
         * Waits until an input directory scan has completed, with pause request
         * checks before and after the wait.
         *
         * @throws InterruptedException if the thread running the job processing
         *                              task is interrupted while blocked, i.e.,
         *                              if auto ingest is shutting down.
         */
        private void waitForInputDirScan() throws InterruptedException {
            synchronized (pauseLock) {
                pauseIfRequested();
                /*
                 * The waiting for scan flag is needed for the special case of a
                 * client making a pause request while this task is blocked on
                 * the input directory scan task completion service. Although,
                 * the task is unable to act on the request until the next scan
                 * completes, when it unblocks it will check the pause requested
                 * flag and promptly pause if the flag is set. Thus, setting the
                 * waiting for scan flag allows a pause request in a client
                 * thread to responsively notify any observers that processing
                 * is already effectively paused.
                 */
                waitingForInputScan = true;
            }
            sysLogger.log(Level.INFO, "Job processing waiting for input scan completion");
            synchronized (scanMonitor) {
                scanMonitor.wait();
            }
            sysLogger.log(Level.INFO, "Job processing finished wait for input scan completion");
            synchronized (pauseLock) {
                waitingForInputScan = false;
                pauseIfRequested();
            }
        }

        /**
         * Processes jobs until the pending jobs queue is empty.
         *
         * @throws CoordinationServiceException               if there is an
         *                                                    error acquiring or
         *                                                    releasing
         *                                                    coordination
         *                                                    service locks or
         *                                                    setting
         *                                                    coordination
         *                                                    service node data.
         * @throws SharedConfigurationException               if there is an
         *                                                    error while
         *                                                    downloading shared
         *                                                    configuration.
         * @throws ServicesMonitorException                   if there is an
         *                                                    error querying the
         *                                                    services monitor.
         * @throws DatabaseServerDownException                if the database
         *                                                    server is down.
         * @throws KeywordSearchServerDownException           if the Solr server
         *                                                    is down.
         * @throws CaseManagementException                    if there is an
         *                                                    error creating,
         *                                                    opening or closing
         *                                                    the case for the
         *                                                    job.
         * @throws AnalysisStartupException                   if there is an
         *                                                    error starting
         *                                                    analysis of the
         *                                                    data source by the
         *                                                    data source level
         *                                                    and file level
         *                                                    ingest modules.
         * @throws FileExportException                        if there is an
         *                                                    error exporting
         *                                                    files.
         * @throws AutoIngestJobLoggerException               if there is an
         *                                                    error writing to
         *                                                    the auto ingest
         *                                                    log for the case.
         * @throws InterruptedException                       if the thread
         *                                                    running the job
         *                                                    processing task is
         *                                                    interrupted while
         *                                                    blocked, i.e., if
         *                                                    auto ingest is
         *                                                    shutting down.
         * @throws AutoIngestJobNodeData.InvalidDataException if there is an
         *                                                    error constructing
         *                                                    auto ingest node
         *                                                    data objects.
         * @throws JobMetricsCollectionException              If there's an
         *                                                    issue trying to
         *                                                    collect metrics
         *                                                    for an auto ingest
         *                                                    job.
         */
        private void processJobs() throws CoordinationServiceException, SharedConfigurationException, ServicesMonitorException, DatabaseServerDownException, KeywordSearchServerDownException, CaseManagementException, AnalysisStartupException, FileExportException, AutoIngestJobLoggerException, InterruptedException, AutoIngestDataSourceProcessor.AutoIngestDataSourceProcessorException, AutoIngestJobNodeData.InvalidDataException, IOException, JobMetricsCollectionException {
            sysLogger.log(Level.INFO, "Started processing pending jobs queue");
            Lock manifestLock = JobProcessingTask.this.dequeueAndLockNextJob();
            while (null != manifestLock) {
                try {
                    if (currentJob.isCanceled() || jobProcessingTaskFuture.isCancelled()) {
                        return;
                    }
                    processJob();
                } finally {
                    manifestLock.release();
                }
                if (jobProcessingTaskFuture.isCancelled()) {
                    return;
                }
                pauseIfRequested();
                if (jobProcessingTaskFuture.isCancelled()) {
                    return;
                }
                manifestLock = JobProcessingTask.this.dequeueAndLockNextJob();
            }
        }

        /**
         * Inspects the pending jobs queue, looking for the next job that is
         * ready for processing. If such a job is found, it is removed from the
         * queue, made the current job, and a coordination service lock on the
         * manifest for the job is returned.
         * <p>
         * Note that two passes through the queue may be made, the first
         * enforcing the maximum concurrent jobs per case setting, the second
         * ignoring this constraint. This policy override prevents idling nodes
         * when jobs are queued.
         * <p>
         * Holding the manifest lock does the following: a) signals to all auto
         * ingest nodes, including this one, that the job is in progress so it
         * does not get put in pending jobs queues or completed jobs lists by
         * input directory scans and b) prevents deletion of the input directory
         * and the case directory because exclusive manifest locks for all of
         * the manifests for a case must be acquired for delete operations.
         *
         * @return A manifest file lock if a ready job was found, null
         *         otherwise.
         *
         * @throws CoordinationServiceException if there is an error while
         *                                      acquiring or releasing a
         *                                      manifest file lock.
         * @throws InterruptedException         if the thread is interrupted
         *                                      while reading the lock data
         */
        private Lock dequeueAndLockNextJob() throws CoordinationServiceException, InterruptedException {
            sysLogger.log(Level.INFO, "Checking pending jobs queue for ready job, enforcing max jobs per case");
            Lock manifestLock;
            synchronized (jobsLock) {
                manifestLock = dequeueAndLockNextJob(true);
                if (null != manifestLock) {
                    sysLogger.log(Level.INFO, "Dequeued job for {0}", currentJob.getManifest().getFilePath());
                } else {
                    sysLogger.log(Level.INFO, "No ready job");
                    sysLogger.log(Level.INFO, "Checking pending jobs queue for ready job, not enforcing max jobs per case");
                    manifestLock = dequeueAndLockNextJob(false);
                    if (null != manifestLock) {
                        sysLogger.log(Level.INFO, "Dequeued job for {0}", currentJob.getManifest().getFilePath());
                    } else {
                        sysLogger.log(Level.INFO, "No ready job");
                    }
                }
            }
            return manifestLock;
        }

        /**
         * Inspects the pending jobs queue, looking for the next job that is
         * ready for processing. If such a job is found, it is removed from the
         * queue, made the current job, and a coordination service lock on the
         * manifest for the job is returned.
         *
         * @param enforceMaxJobsPerCase Whether or not to enforce the maximum
         *                              concurrent jobs per case setting.
         *
         * @return A manifest file lock if a ready job was found, null
         *         otherwise.
         *
         * @throws CoordinationServiceException if there is an error while
         *                                      acquiring or releasing a
         *                                      manifest file lock.
         * @throws InterruptedException         if the thread is interrupted
         *                                      while reading the lock data
         */
        private Lock dequeueAndLockNextJob(boolean enforceMaxJobsPerCase) throws CoordinationServiceException, InterruptedException {
            Lock manifestLock = null;
            synchronized (jobsLock) {
                Iterator<AutoIngestJob> iterator = pendingJobs.iterator();
                while (iterator.hasNext()) {
                    AutoIngestJob job = iterator.next();
                    Path manifestPath = job.getManifest().getFilePath();
                    manifestLock = coordinationService.tryGetExclusiveLock(CoordinationService.CategoryNode.MANIFESTS, manifestPath.toString());
                    if (null == manifestLock) {
                        /*
                         * Skip the job. If it is exclusively locked for
                         * processing or deletion by another node, the remote
                         * job event handlers or the next input scan will flush
                         * it out of the pending queue.
                         */
                        continue;
                    }

                    try {
                        /*
                         * There can be a race condition between queuing jobs
                         * and case deletion. However, in practice eliminating
                         * the race condition by acquiring a manifest file
                         * coordination service lock when analyzing job state
                         * during the input directory scan appears to have a
                         * significant performance cost for both input directory
                         * scanning and dequeuing jobs. Therefore, job state
                         * must be checked again here, while actually holding
                         * the lock, before executing the job.
                         */
                        AutoIngestJobNodeData nodeData = new AutoIngestJobNodeData(coordinationService.getNodeData(CoordinationService.CategoryNode.MANIFESTS, manifestPath.toString()));
                        if (!nodeData.getProcessingStatus().equals(PENDING)) {
                            iterator.remove();
                            manifestLock.release();
                            manifestLock = null;
                            continue;
                        }

                        /*
                         * Ditto for the presence of the manifest file.
                         */
                        File manifestFile = nodeData.getManifestFilePath().toFile();
                        if (!manifestFile.exists()) {
                            iterator.remove();
                            manifestLock.release();
                            manifestLock = null;
                            continue;
                        }

                        /*
                         * Finally, check for devoting too many resources to a
                         * single case, if the check is enabled.
                         */
                        if (enforceMaxJobsPerCase) {
                            int currentJobsForCase = 0;
                            for (AutoIngestJob runningJob : hostNamesToRunningJobs.values()) {
                                if (0 == job.getManifest().getCaseName().compareTo(runningJob.getManifest().getCaseName())) {
                                    ++currentJobsForCase;
                                }
                            }
                            if (currentJobsForCase >= AutoIngestUserPreferences.getMaxConcurrentJobsForOneCase()) {
                                manifestLock.release();
                                manifestLock = null;
                                continue;
                            }
                        }

                        iterator.remove();
                        currentJob = job;
                        break;

                    } catch (AutoIngestJobNodeData.InvalidDataException ex) {
                        sysLogger.log(Level.WARNING, String.format("Unable to use node data for %s", manifestPath), ex);
                    }
                }
            }
            return manifestLock;
        }

        /**
         * Processes and auto ingest job.
         *
         * @throws CoordinationServiceException               if there is an
         *                                                    error acquiring or
         *                                                    releasing
         *                                                    coordination
         *                                                    service locks or
         *                                                    setting
         *                                                    coordination
         *                                                    service node data.
         * @throws SharedConfigurationException               if there is an
         *                                                    error while
         *                                                    downloading shared
         *                                                    configuration.
         * @throws ServicesMonitorException                   if there is an
         *                                                    error querying the
         *                                                    services monitor.
         * @throws DatabaseServerDownException                if the database
         *                                                    server is down.
         * @throws KeywordSearchServerDownException           if the Solr server
         *                                                    is down.
         * @throws CaseManagementException                    if there is an
         *                                                    error creating,
         *                                                    opening or closing
         *                                                    the case for the
         *                                                    job.
         * @throws AnalysisStartupException                   if there is an
         *                                                    error starting
         *                                                    analysis of the
         *                                                    data source by the
         *                                                    data source level
         *                                                    and file level
         *                                                    ingest modules.
         * @throws FileExportException                        if there is an
         *                                                    error exporting
         *                                                    files.
         * @throws AutoIngestJobLoggerException               if there is an
         *                                                    error writing to
         *                                                    the auto ingest
         *                                                    log for the case.
         * @throws InterruptedException                       if the thread
         *                                                    running the job
         *                                                    processing task is
         *                                                    interrupted while
         *                                                    blocked, i.e., if
         *                                                    auto ingest is
         *                                                    shutting down.
         * @throws AutoIngestJobNodeData.InvalidDataException if there is an
         *                                                    error constructing
         *                                                    auto ingest node
         *                                                    data objects.
         * @throws JobMetricsCollectionException              If there's an
         *                                                    issue trying to
         *                                                    collect metrics
         *                                                    for an auto ingest
         *                                                    job.
         */
        private void processJob() throws CoordinationServiceException, SharedConfigurationException, ServicesMonitorException, DatabaseServerDownException, KeywordSearchServerDownException, CaseManagementException, AnalysisStartupException, FileExportException, AutoIngestJobLoggerException, InterruptedException, AutoIngestDataSourceProcessor.AutoIngestDataSourceProcessorException, IOException, JobMetricsCollectionException {
            Path manifestPath = currentJob.getManifest().getFilePath();
            sysLogger.log(Level.INFO, "Started processing of {0}", manifestPath);
            currentJob.setProcessingStatus(AutoIngestJob.ProcessingStatus.PROCESSING);
            currentJob.setProcessingStage(AutoIngestJob.Stage.STARTING, Date.from(Instant.now()));
            currentJob.setProcessingHostName(AutoIngestManager.LOCAL_HOST_NAME);
            updateAutoIngestJobData(currentJob);
            setChanged();
            notifyObservers(Event.JOB_STARTED);
            eventPublisher.publishRemotely(new AutoIngestJobStartedEvent(currentJob));
            try {
                if (currentJob.isCanceled() || jobProcessingTaskFuture.isCancelled()) {
                    return;
                }
                attemptJob();

            } finally {
                if (jobProcessingTaskFuture.isCancelled()) {
                    currentJob.cancel();
                }

                if (currentJob.isCompleted() || currentJob.isCanceled()) {
                    currentJob.setProcessingStatus(AutoIngestJob.ProcessingStatus.COMPLETED);
                    Date completedDate = new Date();
                    currentJob.setCompletedDate(completedDate);
                } else {
                    // The job may get retried
                    currentJob.setProcessingStatus(AutoIngestJob.ProcessingStatus.PENDING);
                }
                currentJob.setProcessingHostName("");
                updateAutoIngestJobData(currentJob);

                boolean retry = (!currentJob.isCanceled() && !currentJob.isCompleted());
                sysLogger.log(Level.INFO, "Completed processing of {0}, retry = {1}", new Object[]{manifestPath, retry});
                if (currentJob.isCanceled()) {
                    Path caseDirectoryPath = currentJob.getCaseDirectoryPath();
                    if (null != caseDirectoryPath) {
                        setErrorsOccurredFlagForCase(caseDirectoryPath);
                        AutoIngestJobLogger jobLogger = new AutoIngestJobLogger(manifestPath, currentJob.getManifest().getDataSourceFileName(), caseDirectoryPath);
                        jobLogger.logJobCancelled();
                    }
                }
                synchronized (jobsLock) {
                    if (!retry) {
                        completedJobs.add(currentJob);
                    }
                    eventPublisher.publishRemotely(new AutoIngestJobCompletedEvent(currentJob, retry));
                    currentJob = null;
                    setChanged();
                    notifyObservers(Event.JOB_COMPLETED);
                }
            }
        }

        /**
         * Attempts processing of an auto ingest job.
         *
         * @throws CoordinationServiceException     if there is an error
         *                                          acquiring or releasing
         *                                          coordination service locks
         *                                          or setting coordination
         *                                          service node data.
         * @throws SharedConfigurationException     if there is an error while
         *                                          downloading shared
         *                                          configuration.
         * @throws ServicesMonitorException         if there is an error
         *                                          querying the services
         *                                          monitor.
         * @throws DatabaseServerDownException      if the database server is
         *                                          down.
         * @throws KeywordSearchServerDownException if the Solr server is down.
         * @throws CaseManagementException          if there is an error
         *                                          creating, opening or closing
         *                                          the case for the job.
         * @throws AnalysisStartupException         if there is an error
         *                                          starting analysis of the
         *                                          data source by the data
         *                                          source level and file level
         *                                          ingest modules.
         * @throws InterruptedException             if the thread running the
         *                                          job processing task is
         *                                          interrupted while blocked,
         *                                          i.e., if auto ingest is
         *                                          shutting down.
         * @throws JobMetricsCollectionException    If there's an issue trying
         *                                          to collect metrics for an
         *                                          auto ingest job.
         */
        private void attemptJob() throws CoordinationServiceException, SharedConfigurationException, ServicesMonitorException, DatabaseServerDownException, KeywordSearchServerDownException, CaseManagementException, AnalysisStartupException, FileExportException, AutoIngestJobLoggerException, InterruptedException, AutoIngestDataSourceProcessor.AutoIngestDataSourceProcessorException, IOException, JobMetricsCollectionException {
            updateConfiguration();
            if (currentJob.isCanceled() || jobProcessingTaskFuture.isCancelled()) {
                return;
            }
            verifyRequiredSevicesAreRunning();
            if (currentJob.isCanceled() || jobProcessingTaskFuture.isCancelled()) {
                return;
            }
            Case caseForJob = openCase();
            try {
                if (currentJob.isCanceled() || jobProcessingTaskFuture.isCancelled()) {
                    return;
                }
                runIngestForJob(caseForJob);

            } finally {
                try {
                    Case.closeCurrentCase();
                } catch (CaseActionException ex) {
                    Manifest manifest = currentJob.getManifest();
                    throw new CaseManagementException(String.format("Error closing case %s for %s", manifest.getCaseName(), manifest.getFilePath()), ex);
                }
            }
        }

        /**
         * Updates the ingest system settings by downloading the latest version
         * of the settings if using shared configuration.
         *
         * @throws SharedConfigurationException if there is an error downloading
         *                                      shared configuration.
         * @throws InterruptedException         if the thread running the job
         *                                      processing task is interrupted
         *                                      while blocked, i.e., if auto
         *                                      ingest is shutting down.
         */
        private void updateConfiguration() throws SharedConfigurationException, InterruptedException {
            if (AutoIngestUserPreferences.getSharedConfigEnabled()) {
                Path manifestPath = currentJob.getManifest().getFilePath();
                sysLogger.log(Level.INFO, "Downloading shared configuration for {0}", manifestPath);
                currentJob.setProcessingStage(AutoIngestJob.Stage.UPDATING_SHARED_CONFIG, Date.from(Instant.now()));
                new SharedConfiguration().downloadConfiguration();
            }
        }

        /**
         * Checks the availability of the services required to process an
         * automated ingest job.
         *
         * @throws ServicesMonitorException    if there is an error querying the
         *                                     services monitor.
         * @throws DatabaseServerDownException if the database server is down.
         * @throws SolrServerDownException     if the keyword search server is
         *                                     down.
         */
        private void verifyRequiredSevicesAreRunning() throws ServicesMonitorException, DatabaseServerDownException, KeywordSearchServerDownException {
            Path manifestPath = currentJob.getManifest().getFilePath();
            sysLogger.log(Level.INFO, "Checking services availability for {0}", manifestPath);
            currentJob.setProcessingStage(AutoIngestJob.Stage.CHECKING_SERVICES, Date.from(Instant.now()));
            if (!isServiceUp(ServicesMonitor.Service.REMOTE_CASE_DATABASE.toString())) {
                throw new DatabaseServerDownException("Case database server is down");
            }
            if (!isServiceUp(ServicesMonitor.Service.REMOTE_KEYWORD_SEARCH.toString())) {
                throw new KeywordSearchServerDownException("Keyword search server is down");
            }
        }

        /**
         * Tests service of interest to verify that it is running.
         *
         * @param serviceName Name of the service.
         *
         * @return True if the service is running, false otherwise.
         *
         * @throws ServicesMonitorException if there is an error querying the
         *                                  services monitor.
         */
        private boolean isServiceUp(String serviceName) throws ServicesMonitorException {
            return (ServicesMonitor.getInstance().getServiceStatus(serviceName).equals(ServicesMonitor.ServiceStatus.UP.toString()));
        }

        /**
         * Creates or opens the case for the current auto ingest job, acquiring
         * an exclusive lock on the case name during the operation.
         * <p>
         * IMPORTANT: The case name lock is used to ensure that only one auto
         * ingest node at a time can attempt to create/open/delete a given case.
         * The case name lock must be acquired both here and during case
         * deletion.
         *
         * @return The case on success, null otherwise.
         *
         * @throws CoordinationServiceException if there is an error acquiring
         *                                      or releasing the case name lock.
         * @throws CaseManagementException      if there is an error opening the
         *                                      case.
         * @throws InterruptedException         if the thread running the auto
         *                                      ingest job processing task is
         *                                      interrupted while blocked, i.e.,
         *                                      if auto ingest is shutting down.
         */
        private Case openCase() throws CoordinationServiceException, CaseManagementException, InterruptedException {
            Manifest manifest = currentJob.getManifest();
            String caseName = manifest.getCaseName();
            sysLogger.log(Level.INFO, "Opening case {0} for {1}", new Object[]{caseName, manifest.getFilePath()});
            currentJob.setProcessingStage(AutoIngestJob.Stage.OPENING_CASE, Date.from(Instant.now()));
            /*
             * Acquire and hold a case name lock so that only one node at a time
             * can search the output directory for an existing case. This
             * prevents making duplicate cases for the same auto ingest case.
             */
            try (Lock caseLock = coordinationService.tryGetExclusiveLock(CoordinationService.CategoryNode.CASES, caseName, 30, TimeUnit.MINUTES)) {
                if (null != caseLock) {
                    try {
                        Path caseDirectoryPath = PathUtils.findCaseDirectory(rootOutputDirectory, caseName);
                        if (null != caseDirectoryPath) {
                            Path metadataFilePath = caseDirectoryPath.resolve(caseName + CaseMetadata.getFileExtension());
                            Case.openAsCurrentCase(metadataFilePath.toString());
                        } else {
                            caseDirectoryPath = PathUtils.createCaseFolderPath(rootOutputDirectory, caseName);

                            // Create the case directory now in case it is needed by selectSolrServerForCase
                            Case.createCaseDirectory(caseDirectoryPath.toString(), CaseType.MULTI_USER_CASE);

                            // If a list of servers exists, choose one to use for this case
                            Server.selectSolrServerForCase(rootOutputDirectory, caseDirectoryPath);

                            CaseDetails caseDetails = new CaseDetails(caseName);
                            Case.createAsCurrentCase(CaseType.MULTI_USER_CASE, caseDirectoryPath.toString(), caseDetails);
                            /*
                             * Sleep a bit before releasing the lock to ensure
                             * that the new case folder is visible on the
                             * network.
                             */
                            Thread.sleep(AutoIngestUserPreferences.getSecondsToSleepBetweenCases() * 1000);
                        }
                        currentJob.setCaseDirectoryPath(caseDirectoryPath);
                        updateAutoIngestJobData(currentJob);
                        recordManifest(caseDirectoryPath, manifest.getFilePath());
                        Case caseForJob = Case.getCurrentCase();
                        sysLogger.log(Level.INFO, "Opened case {0} for {1}", new Object[]{caseForJob.getName(), manifest.getFilePath()});
                        return caseForJob;

                    } catch (KeywordSearchModuleException ex) {
                        throw new CaseManagementException(String.format("Error creating solr settings file for case %s for %s", caseName, manifest.getFilePath()), ex);
                    } catch (IOException ex) {
                        throw new CaseManagementException(String.format("Error recording manifest file path for case %s for %s", caseName, manifest.getFilePath()), ex);
                    } catch (CaseActionException ex) {
                        throw new CaseManagementException(String.format("Error creating or opening case %s for %s", caseName, manifest.getFilePath()), ex);
                    }
                } else {
                    throw new CaseManagementException(String.format("Timed out acquiring case name lock for %s for %s", caseName, manifest.getFilePath()));
                }
            }
        }

        /**
         * Writes the path of the manifest file for the current job to a list of
         * manifest file paths for the case in file in the case directory.
         *
         * @param caseDirectoryPath The case directory path.
         *
         * @throws IOException If the file cannot be created or opened and
         *                     updated.
         */
        private void recordManifest(Path caseDirectoryPath, Path manifestFilePath) throws IOException {
            final Path manifestsListFilePath = Paths.get(caseDirectoryPath.toString(), AutoIngestManager.getCaseManifestsListFileName());
            try (FileWriter fileWriter = new FileWriter(manifestsListFilePath.toString(), true)) {
                fileWriter.write(manifestFilePath.toString() + "\n");
            }
        }

        /**
         * Runs the ingest process for the current job.
         *
         * @param caseForJob The case for the job.
         *
         * @throws CoordinationServiceException  if there is an error acquiring
         *                                       or releasing coordination
         *                                       service locks or setting
         *                                       coordination service node data.
         * @throws AnalysisStartupException      if there is an error starting
         *                                       analysis of the data source by
         *                                       the data source level and file
         *                                       level ingest modules.
         * @throws FileExportException           if there is an error exporting
         *                                       files.
         * @throws AutoIngestJobLoggerException  if there is an error writing to
         *                                       the auto ingest log for the
         *                                       case.
         * @throws InterruptedException          if the thread running the job
         *                                       processing task is interrupted
         *                                       while blocked, i.e., if auto
         *                                       ingest is shutting down.
         * @throws JobMetricsCollectionException If there's an issue trying to
         *                                       collect metrics for an auto
         *                                       ingest job.
         */
        private void runIngestForJob(Case caseForJob) throws CoordinationServiceException, AnalysisStartupException, FileExportException, AutoIngestJobLoggerException, InterruptedException, AutoIngestDataSourceProcessor.AutoIngestDataSourceProcessorException, IOException, JobMetricsCollectionException {
            try {
                if (currentJob.isCanceled() || jobProcessingTaskFuture.isCancelled()) {
                    return;
                }
                ingestDataSource(caseForJob);

            } finally {
                currentJob.setCompleted();
            }
        }

        /**
         * Ingests the data source specified in the manifest of the current job
         * by using an appropriate data source processor to add the data source
         * to the case database, passing the data source to the underlying
         * ingest manager for analysis by data source and file level analysis
         * modules, and exporting any files from the data source that satisfy
         * the user-defined file export rules.
         *
         * @param caseForJob The case for the job.
         *
         * @throws AnalysisStartupException      If there is an error starting
         *                                       analysis of the data source by
         *                                       the data source level and file
         *                                       level ingest modules.
         * @throws FileExportException           If there is an error exporting
         *                                       files.
         * @throws AutoIngestJobLoggerException  If there is an error writing to
         *                                       the auto ingest log for the
         *                                       case.
         * @throws InterruptedException          If the thread running the job
         *                                       processing task is interrupted
         *                                       while blocked, i.e., if auto
         *                                       ingest is shutting down.
         * @throws JobMetricsCollectionException If there's an issue trying to
         *                                       collect metrics for an auto
         *                                       ingest job.
         */
        private void ingestDataSource(Case caseForJob) throws AnalysisStartupException, FileExportException, AutoIngestJobLoggerException, InterruptedException, AutoIngestDataSourceProcessor.AutoIngestDataSourceProcessorException, IOException, CoordinationServiceException, JobMetricsCollectionException {
            if (currentJob.isCanceled() || jobProcessingTaskFuture.isCancelled()) {
                return;
            }

            AutoIngestDataSource dataSource = identifyDataSource();
            if (null == dataSource) {
                currentJob.setProcessingStage(AutoIngestJob.Stage.COMPLETED, Date.from(Instant.now()));
                return;
            }

            if (currentJob.isCanceled() || jobProcessingTaskFuture.isCancelled()) {
                return;
            }

            runDataSourceProcessor(caseForJob, dataSource);
            if (dataSource.getContent().isEmpty()) {
                currentJob.setProcessingStage(AutoIngestJob.Stage.COMPLETED, Date.from(Instant.now()));
                return;
            }

            if (currentJob.isCanceled() || jobProcessingTaskFuture.isCancelled()) {
                return;
            }

            try {
                analyze(dataSource);
            } finally {
                /*
                 * Sleep to allow ingest event subscribers to do their event
                 * handling.
                 */
                Thread.sleep(AutoIngestUserPreferences.getSecondsToSleepBetweenCases() * 1000);
            }

            if (currentJob.isCanceled() || jobProcessingTaskFuture.isCancelled()) {
                return;
            }

            collectMetrics(caseForJob.getSleuthkitCase(), dataSource);
            exportFiles(dataSource);
        }

        /**
         * Identifies the type of the data source specified in the manifest for
         * the current job and extracts it if required.
         *
         * @return A data source object.
         *
         * @throws AutoIngestJobLoggerException if there is an error writing to
         *                                      the auto ingest log for the
         *                                      case.
         * @throws InterruptedException         if the thread running the auto
         *                                      ingest job processing task is
         *                                      interrupted while blocked, i.e.,
         *                                      if auto ingest is shutting down.
         */
        private AutoIngestDataSource identifyDataSource() throws AutoIngestJobLoggerException, InterruptedException, IOException, CoordinationServiceException {
            Manifest manifest = currentJob.getManifest();
            Path manifestPath = manifest.getFilePath();
            sysLogger.log(Level.INFO, "Identifying data source for {0} ", manifestPath);
            currentJob.setProcessingStage(AutoIngestJob.Stage.IDENTIFYING_DATA_SOURCE, Date.from(Instant.now()));
            Path caseDirectoryPath = currentJob.getCaseDirectoryPath();
            AutoIngestJobLogger jobLogger = new AutoIngestJobLogger(manifestPath, manifest.getDataSourceFileName(), caseDirectoryPath);
            Path dataSourcePath = manifest.getDataSourcePath();
            File dataSource = dataSourcePath.toFile();
            if (!dataSource.exists()) {
                sysLogger.log(Level.SEVERE, "Missing data source for {0}", manifestPath);
                currentJob.setErrorsOccurred(true);
                setErrorsOccurredFlagForCase(caseDirectoryPath);
                jobLogger.logMissingDataSource();
                return null;
            }
            String deviceId = manifest.getDeviceId();
            return new AutoIngestDataSource(deviceId, dataSourcePath);
        }

        /**
         * Passes the data source for the current job through a data source
         * processor that adds it to the case database.
         *
         * @param dataSource The data source.
         *
         * @throws AutoIngestJobLoggerException if there is an error writing to
         *                                      the auto ingest log for the
         *                                      case.
         * @throws InterruptedException         if the thread running the job
         *                                      processing task is interrupted
         *                                      while blocked, i.e., if auto
         *                                      ingest is shutting down.
         */
        private void runDataSourceProcessor(Case caseForJob, AutoIngestDataSource dataSource) throws InterruptedException, AutoIngestJobLoggerException, AutoIngestDataSourceProcessor.AutoIngestDataSourceProcessorException, IOException, CoordinationServiceException {
            Manifest manifest = currentJob.getManifest();
            Path manifestPath = manifest.getFilePath();
            sysLogger.log(Level.INFO, "Adding data source for {0} ", manifestPath);
            currentJob.setProcessingStage(AutoIngestJob.Stage.ADDING_DATA_SOURCE, Date.from(Instant.now()));
            DataSourceProcessorProgressMonitor progressMonitor = new DoNothingDSPProgressMonitor();
            Path caseDirectoryPath = currentJob.getCaseDirectoryPath();
            AutoIngestJobLogger jobLogger = new AutoIngestJobLogger(manifestPath, manifest.getDataSourceFileName(), caseDirectoryPath);
            try {

                // Get an ordered list of data source processors to try
                List<AutoIngestDataSourceProcessor> validDataSourceProcessors;
                try {
                    validDataSourceProcessors = DataSourceProcessorUtility.getOrderedListOfDataSourceProcessors(dataSource.getPath());
                } catch (AutoIngestDataSourceProcessor.AutoIngestDataSourceProcessorException ex) {
                    sysLogger.log(Level.SEVERE, "Exception while determining best data source processor for {0}", dataSource.getPath());
                    // rethrow the exception. It will get caught & handled upstream and will result in AIM auto-pause.
                    throw ex;
                }

                // did we find a data source processor that can process the data source
                if (validDataSourceProcessors.isEmpty()) {
                    // This should never happen. We should add all unsupported data sources as logical files.
                    setErrorsOccurredFlagForCase(caseDirectoryPath);
                    currentJob.setErrorsOccurred(true);
                    jobLogger.logFailedToIdentifyDataSource();
                    sysLogger.log(Level.WARNING, "Unsupported data source {0} for {1}", new Object[]{dataSource.getPath(), manifestPath});  // NON-NLS
                    return;
                }

                synchronized (ingestLock) {
                    // Try each DSP in decreasing order of confidence
                    for (AutoIngestDataSourceProcessor selectedProcessor : validDataSourceProcessors) {
                        UUID taskId = UUID.randomUUID();
                        caseForJob.notifyAddingDataSource(taskId);
                        DataSourceProcessorCallback callBack = new AddDataSourceCallback(caseForJob, dataSource, taskId, ingestLock);
                        caseForJob.notifyAddingDataSource(taskId);
                        jobLogger.logDataSourceProcessorSelected(selectedProcessor.getDataSourceType());
                        sysLogger.log(Level.INFO, "Identified data source type for {0} as {1}", new Object[]{manifestPath, selectedProcessor.getDataSourceType()});
                        selectedProcessor.process(dataSource.getDeviceId(), dataSource.getPath(), progressMonitor, callBack);
                        ingestLock.wait();

                        // at this point we got the content object(s) from the current DSP.
                        // check whether the data source was processed successfully
                        if ((dataSource.getResultDataSourceProcessorResultCode() == CRITICAL_ERRORS)
                                || dataSource.getContent().isEmpty()) {
                            // move onto the the next DSP that can process this data source
                            jobLogger.logDataSourceProcessorError(selectedProcessor.getDataSourceType());
                            logDataSourceProcessorResult(dataSource);
                            continue;
                        }

                        logDataSourceProcessorResult(dataSource);
                        return;
                    }
                    // If we get to this point, none of the processors were successful
                    sysLogger.log(Level.SEVERE, "All data source processors failed to process {0}", dataSource.getPath());
                    jobLogger.logFailedToAddDataSource();
                    setErrorsOccurredFlagForCase(caseDirectoryPath);
                    currentJob.setErrorsOccurred(true);
                    // Throw an exception. It will get caught & handled upstream and will result in AIM auto-pause.
                    throw new AutoIngestDataSourceProcessor.AutoIngestDataSourceProcessorException("Failed to process " + dataSource.getPath() + " with all data source processors");
                }
            } finally {
                currentJob.setDataSourceProcessor(null);
            }
        }

        /**
         * Logs the results of running a data source processor on the data
         * source for the current job.
         *
         * @param dataSource The data source.
         *
         * @throws AutoIngestJobLoggerException if there is an error writing to
         *                                      the auto ingest log for the
         *                                      case.
         * @throws InterruptedException         if the thread running the job
         *                                      processing task is interrupted
         *                                      while blocked, i.e., if auto
         *                                      ingest is shutting down.
         */
        private void logDataSourceProcessorResult(AutoIngestDataSource dataSource) throws AutoIngestJobLoggerException, InterruptedException, IOException, CoordinationServiceException {
            Manifest manifest = currentJob.getManifest();
            Path manifestPath = manifest.getFilePath();
            Path caseDirectoryPath = currentJob.getCaseDirectoryPath();
            AutoIngestJobLogger jobLogger = new AutoIngestJobLogger(manifestPath, manifest.getDataSourceFileName(), caseDirectoryPath);
            DataSourceProcessorResult resultCode = dataSource.getResultDataSourceProcessorResultCode();
            if (null != resultCode) {
                switch (resultCode) {
                    case NO_ERRORS:
                        jobLogger.logDataSourceAdded();
                        if (dataSource.getContent().isEmpty()) {
                            jobLogger.logNoDataSourceContent();
                        }
                        break;

                    case NONCRITICAL_ERRORS:
                        for (String errorMessage : dataSource.getDataSourceProcessorErrorMessages()) {
                            sysLogger.log(Level.WARNING, "Non-critical error running data source processor for {0}: {1}", new Object[]{manifestPath, errorMessage});
                        }
                        jobLogger.logDataSourceAdded();
                        if (dataSource.getContent().isEmpty()) {
                            jobLogger.logNoDataSourceContent();
                        }
                        break;

                    case CRITICAL_ERRORS:
                        for (String errorMessage : dataSource.getDataSourceProcessorErrorMessages()) {
                            sysLogger.log(Level.SEVERE, "Critical error running data source processor for {0}: {1}", new Object[]{manifestPath, errorMessage});
                        }
                        jobLogger.logFailedToAddDataSource();
                        break;
                }
            } else {
                /*
                 * TODO (JIRA-1711): Use cancellation feature of data source
                 * processors that support cancellation. This should be able to
                 * be done by adding a transient reference to the DSP to
                 * AutoIngestJob and calling cancel on the DSP, if not null, in
                 * cancelCurrentJob.
                 */
                sysLogger.log(Level.WARNING, "Cancellation while waiting for data source processor for {0}", manifestPath);
                jobLogger.logDataSourceProcessorCancelled();
            }
        }

        /**
         * Analyzes the data source content returned by the data source
         * processor using the configured set of data source level and file
         * level analysis modules.
         *
         * @param dataSource The data source to analyze.
         *
         * @throws AnalysisStartupException     if there is an error analyzing
         *                                      the data source.
         * @throws AutoIngestJobLoggerException if there is an error writing to
         *                                      the auto ingest log for the
         *                                      case.
         * @throws InterruptedException         if the thread running the job
         *                                      processing task is interrupted
         *                                      while blocked, i.e., if auto
         *                                      ingest is shutting down.
         */
        private void analyze(AutoIngestDataSource dataSource) throws AnalysisStartupException, AutoIngestJobLoggerException, InterruptedException, IOException, CoordinationServiceException {
            Manifest manifest = currentJob.getManifest();
            Path manifestPath = manifest.getFilePath();
            sysLogger.log(Level.INFO, "Starting ingest modules analysis for {0} ", manifestPath);
            currentJob.setProcessingStage(AutoIngestJob.Stage.ANALYZING_DATA_SOURCE, Date.from(Instant.now()));
            Path caseDirectoryPath = currentJob.getCaseDirectoryPath();
            AutoIngestJobLogger jobLogger = new AutoIngestJobLogger(manifestPath, manifest.getDataSourceFileName(), caseDirectoryPath);
            IngestJobEventListener ingestJobEventListener = new IngestJobEventListener();
            IngestManager.getInstance().addIngestJobEventListener(ingestJobEventListener);
            try {
                synchronized (ingestLock) {
                    IngestJobSettings ingestJobSettings = new IngestJobSettings(AutoIngestUserPreferences.getAutoModeIngestModuleContextString());
                    List<String> settingsWarnings = ingestJobSettings.getWarnings();
                    if (settingsWarnings.isEmpty()) {
                        IngestJobStartResult ingestJobStartResult = IngestManager.getInstance().beginIngestJob(dataSource.getContent(), ingestJobSettings);
                        IngestJob ingestJob = ingestJobStartResult.getJob();
                        if (null != ingestJob) {
                            currentJob.setIngestJob(ingestJob);
                            /*
                             * Block until notified by the ingest job event
                             * listener or until interrupted because auto ingest
                             * is shutting down.
                             */
                            ingestLock.wait();
                            sysLogger.log(Level.INFO, "Finished ingest modules analysis for {0} ", manifestPath);
                            IngestJob.ProgressSnapshot jobSnapshot = ingestJob.getSnapshot();
                            for (IngestJob.ProgressSnapshot.DataSourceProcessingSnapshot snapshot : jobSnapshot.getDataSourceSnapshots()) {
                                AutoIngestJobLogger nestedJobLogger = new AutoIngestJobLogger(manifestPath, snapshot.getDataSource(), caseDirectoryPath);
                                if (!snapshot.isCancelled()) {
                                    List<String> cancelledModules = snapshot.getCancelledDataSourceIngestModules();
                                    if (!cancelledModules.isEmpty()) {
                                        sysLogger.log(Level.WARNING, String.format("Ingest module(s) cancelled for %s", manifestPath));
                                        currentJob.setErrorsOccurred(true);
                                        setErrorsOccurredFlagForCase(caseDirectoryPath);
                                        for (String module : snapshot.getCancelledDataSourceIngestModules()) {
                                            sysLogger.log(Level.WARNING, String.format("%s ingest module cancelled for %s", module, manifestPath));
                                            nestedJobLogger.logIngestModuleCancelled(module);
                                        }
                                    }
                                    nestedJobLogger.logAnalysisCompleted();
                                } else {
                                    currentJob.setProcessingStage(AutoIngestJob.Stage.CANCELLING, Date.from(Instant.now()));
                                    currentJob.setErrorsOccurred(true);
                                    setErrorsOccurredFlagForCase(caseDirectoryPath);
                                    nestedJobLogger.logAnalysisCancelled();
                                    CancellationReason cancellationReason = snapshot.getCancellationReason();
                                    if (CancellationReason.NOT_CANCELLED != cancellationReason && CancellationReason.USER_CANCELLED != cancellationReason) {
                                        throw new AnalysisStartupException(String.format("Analysis cancelled due to %s for %s", cancellationReason.getDisplayName(), manifestPath));
                                    }
                                }
                            }
                        } else if (!ingestJobStartResult.getModuleErrors().isEmpty()) {
                            for (IngestModuleError error : ingestJobStartResult.getModuleErrors()) {
                                sysLogger.log(Level.SEVERE, String.format("%s ingest module startup error for %s", error.getModuleDisplayName(), manifestPath), error.getThrowable());
                            }
                            currentJob.setErrorsOccurred(true);
                            setErrorsOccurredFlagForCase(caseDirectoryPath);
                            jobLogger.logIngestModuleStartupErrors();
                            throw new AnalysisStartupException(String.format("Error(s) during ingest module startup for %s", manifestPath));
                        } else {
                            sysLogger.log(Level.SEVERE, String.format("Ingest manager ingest job start error for %s", manifestPath), ingestJobStartResult.getStartupException());
                            currentJob.setErrorsOccurred(true);
                            setErrorsOccurredFlagForCase(caseDirectoryPath);
                            jobLogger.logAnalysisStartupError();
                            throw new AnalysisStartupException("Ingest manager error starting job", ingestJobStartResult.getStartupException());
                        }
                    } else {
                        for (String warning : settingsWarnings) {
                            sysLogger.log(Level.SEVERE, "Ingest job settings error for {0}: {1}", new Object[]{manifestPath, warning});
                        }
                        currentJob.setErrorsOccurred(true);
                        setErrorsOccurredFlagForCase(caseDirectoryPath);
                        jobLogger.logIngestJobSettingsErrors();
                        throw new AnalysisStartupException("Error(s) in ingest job settings");
                    }
                }
            } finally {
                IngestManager.getInstance().removeIngestJobEventListener(ingestJobEventListener);
                currentJob.setIngestJob(null);
            }
        }

        /**
         * Gather metrics to store in auto ingest job nodes. A SleuthkitCase
         * instance is used to get the content size.
         *
         * @param caseDb     The SleuthkitCase instance.
         * @param dataSource The auto ingest data source.
         *
         * @throws CoordinationServiceException  If there's a problem retrieving
         *                                       data from the coordination
         *                                       service.
         * @throws InterruptedException          If the thread calling the
         *                                       coordination service is
         *                                       interrupted.
         * @throws JobMetricsCollectionException If there's an issue trying to
         *                                       retreive data from the
         *                                       database.
         */
        private void collectMetrics(SleuthkitCase caseDb, AutoIngestDataSource dataSource) throws CoordinationServiceException, InterruptedException, JobMetricsCollectionException {
            /*
             * Get the data source size and store it in the current job.
             */
            List<Content> contentList = dataSource.getContent();
            long dataSourceSize = 0;
            try {
                for (Content content : contentList) {
                    dataSourceSize += ((DataSource) content).getContentSize(caseDb);
                }
            } catch (TskCoreException ex) {
                throw new JobMetricsCollectionException("Unable to get the data content size.", ex);
            }
            currentJob.setDataSourceSize(dataSourceSize);

            /*
             * Create node data from the current job and store it.
             */
            AutoIngestJobNodeData nodeData = new AutoIngestJobNodeData(currentJob);
            String manifestNodePath = currentJob.getManifest().getFilePath().toString();
            coordinationService.setNodeData(CoordinationService.CategoryNode.MANIFESTS, manifestNodePath, nodeData.toArray());
        }

        /**
         * Exports any files from the data source for the current job that
         * satisfy any user-defined file export rules.
         *
         * @param dataSource The data source.
         *
         * @throws FileExportException          if there is an error exporting
         *                                      the files.
         * @throws AutoIngestJobLoggerException if there is an error writing to
         *                                      the auto ingest log for the
         *                                      case.
         * @throws InterruptedException         if the thread running the job
         *                                      processing task is interrupted
         *                                      while blocked, i.e., if auto
         *                                      ingest is shutting down.
         */
        private void exportFiles(AutoIngestDataSource dataSource) throws FileExportException, AutoIngestJobLoggerException, InterruptedException, IOException, CoordinationServiceException {
            Manifest manifest = currentJob.getManifest();
            Path manifestPath = manifest.getFilePath();
            sysLogger.log(Level.INFO, "Exporting files for {0}", manifestPath);
            currentJob.setProcessingStage(AutoIngestJob.Stage.EXPORTING_FILES, Date.from(Instant.now()));
            Path caseDirectoryPath = currentJob.getCaseDirectoryPath();
            AutoIngestJobLogger jobLogger = new AutoIngestJobLogger(manifestPath, manifest.getDataSourceFileName(), caseDirectoryPath);
            try {
                FileExporter fileExporter = new FileExporter();
                if (fileExporter.isEnabled()) {
                    fileExporter.process(manifest.getDeviceId(), dataSource.getContent(), currentJob::isCanceled);
                    jobLogger.logFileExportCompleted();
                }
            } catch (FileExportException ex) {
                sysLogger.log(Level.SEVERE, String.format("Error doing file export for %s", manifestPath), ex);
                currentJob.setErrorsOccurred(true);
                setErrorsOccurredFlagForCase(caseDirectoryPath);
                jobLogger.logFileExportError();
            }
        }

        /**
         * A data source processor progress monitor does nothing. There is
         * currently no mechanism for showing or recording data source processor
         * progress during an auto ingest job.
         */
        private class DoNothingDSPProgressMonitor implements DataSourceProcessorProgressMonitor {

            /**
             * Does nothing.
             *
             * @param indeterminate
             */
            @Override
            public void setIndeterminate(final boolean indeterminate) {
            }

            /**
             * Does nothing.
             *
             * @param progress
             */
            @Override
            public void setProgress(final int progress) {
            }

            /**
             * Does nothing.
             *
             * @param text
             */
            @Override
            public void setProgressText(final String text) {
            }

        }

        /**
         * An ingest job event listener that allows the job processing task to
         * block until the analysis of a data source by the data source level
         * and file level ingest modules is completed.
         * <p>
         * Note that the ingest job can spawn "child" ingest jobs (e.g., if an
         * embedded virtual machine is found), so the job processing task must
         * remain blocked until ingest is no longer running.
         */
        private class IngestJobEventListener implements PropertyChangeListener {

            /**
             * Listens for local ingest job completed or cancelled events and
             * notifies the job processing thread when such an event occurs and
             * there are no "child" ingest jobs running.
             *
             * @param event
             */
            @Override
            public void propertyChange(PropertyChangeEvent event) {
                if (AutopsyEvent.SourceType.LOCAL == ((AutopsyEvent) event).getSourceType()) {
                    String eventType = event.getPropertyName();
                    if (eventType.equals(IngestManager.IngestJobEvent.COMPLETED.toString()) || eventType.equals(IngestManager.IngestJobEvent.CANCELLED.toString())) {
                        synchronized (ingestLock) {
                            ingestLock.notify();
                        }
                    }
                }
            }
        };

        /**
         * Exception thrown when the services monitor reports that the database
         * server is down.
         */
        private final class DatabaseServerDownException extends Exception {

            private static final long serialVersionUID = 1L;

            private DatabaseServerDownException(String message) {
                super(message);
            }

            private DatabaseServerDownException(String message, Throwable cause) {
                super(message, cause);
            }
        }

        /**
         * Exception type thrown when the services monitor reports that the
         * keyword search server is down.
         */
        private final class KeywordSearchServerDownException extends Exception {

            private static final long serialVersionUID = 1L;

            private KeywordSearchServerDownException(String message) {
                super(message);
            }

            private KeywordSearchServerDownException(String message, Throwable cause) {
                super(message, cause);
            }
        }

        /**
         * Exception type thrown when there is a problem creating/opening the
         * case for an auto ingest job.
         */
        private final class CaseManagementException extends Exception {

            private static final long serialVersionUID = 1L;

            private CaseManagementException(String message) {
                super(message);
            }

            private CaseManagementException(String message, Throwable cause) {
                super(message, cause);
            }
        }

        /**
         * Exception type thrown when there is a problem analyzing a data source
         * with data source level and file level ingest modules for an auto
         * ingest job.
         */
        private final class AnalysisStartupException extends Exception {

            private static final long serialVersionUID = 1L;

            private AnalysisStartupException(String message) {
                super(message);
            }

            private AnalysisStartupException(String message, Throwable cause) {
                super(message, cause);
            }
        }

        /**
         * Exception thrown when an issue occurs trying to collect metrics for
         * an auto ingest job.
         */
        private final class JobMetricsCollectionException extends Exception {

            private static final long serialVersionUID = 1L;

            private JobMetricsCollectionException(String message) {
                super(message);
            }

            private JobMetricsCollectionException(String message, Throwable cause) {
                super(message, cause);
            }
        }

    }

    /**
     * An instance of this runnable is responsible for periodically sending auto
     * ingest job status event to remote auto ingest nodes and timing out stale
     * remote jobs. The auto ingest job status event is sent only if auto ingest
     * manager has a currently running auto ingest job.
     */
    private final class PeriodicJobStatusEventTask implements Runnable {

        private final long MAX_SECONDS_WITHOUT_UPDATE = JOB_STATUS_EVENT_INTERVAL_SECONDS * MAX_MISSED_JOB_STATUS_UPDATES;

        private PeriodicJobStatusEventTask() {
            sysLogger.log(Level.INFO, "Periodic status publishing task started");
        }

        @Override
        public void run() {

            try {
                synchronized (jobsLock) {
                    if (currentJob != null) {
                        currentJob.getProcessingStageDetails();
                        currentJob.setIngestThreadSnapshot(IngestManager.getInstance().getIngestThreadActivitySnapshots());
                        currentJob.setIngestJobsSnapshot(IngestManager.getInstance().getIngestJobSnapshots());
                        currentJob.setModuleRuntimesSnapshot(IngestManager.getInstance().getModuleRunTimes());
                        setChanged();
                        notifyObservers(Event.JOB_STATUS_UPDATED);
                        updateAutoIngestJobData(currentJob);
                        eventPublisher.publishRemotely(new AutoIngestJobStatusEvent(currentJob));
                    }
                }

                // check whether any remote nodes have timed out
                for (AutoIngestJob job : hostNamesToRunningJobs.values()) {
                    if (isStale(hostNamesToLastMsgTime.get(job.getProcessingHostName()))) {
                        // remove the job from remote job running map.
                        /*
                         * NOTE: there is theoretically a check-then-act race
                         * condition but I don't it's worth introducing another
                         * lock because of it. If a job status update is
                         * received after we check the last message fileTime
                         * stamp (i.e. "check") but before we remove the remote
                         * job (i.e. "act") then the remote job will get added
                         * back into hostNamesToRunningJobs as a result of
                         * processing the job status update.
                         */
                        hostNamesToRunningJobs.remove(job.getProcessingHostName());
                        setChanged();
                        notifyObservers(Event.JOB_COMPLETED);
                    }
                }

            } catch (Exception ex) {
                sysLogger.log(Level.SEVERE, "Unexpected exception in PeriodicJobStatusEventTask", ex); //NON-NLS
            }
        }

        /**
         * Determines whether or not the fileTime since the last message from
         * node is greater than the maximum acceptable interval between
         * messages.
         *
         * @return True or false.
         */
        boolean isStale(Instant lastUpdateTime) {
            return (Duration.between(lastUpdateTime, Instant.now()).toMillis() / 1000 > MAX_SECONDS_WITHOUT_UPDATE);
        }
    }

    /*
     * The possible states of an auto ingest manager.
     */
    private enum State {
        IDLE,
        RUNNING,
        SHUTTING_DOWN;
    }

    /*
     * Events published by an auto ingest manager. The events are published
     * locally to auto ingest manager clients that register as observers and are
     * broadcast to other auto ingest nodes.
     */
    public enum Event {

        INPUT_SCAN_COMPLETED,
        JOB_STARTED,
        JOB_STATUS_UPDATED,
        JOB_COMPLETED,
        CASE_PRIORITIZED,
        CASE_DELETED,
        PAUSE_REQUESTED,
        PAUSED_BY_USER_REQUEST,
        PAUSED_FOR_SYSTEM_ERROR,
        RESUMED,
        STARTING_UP,
        RUNNING,
        SHUTTING_DOWN,
        SHUTDOWN,
        REPORT_STATE,
        CANCEL_JOB,
        REPROCESS_JOB
    }

    /**
     * The current auto ingest error state.
     */
    private enum ErrorState {
        NONE("None"),
        COORDINATION_SERVICE_ERROR("Coordination service error"),
        SHARED_CONFIGURATION_DOWNLOAD_ERROR("Shared configuration download error"),
        SERVICES_MONITOR_COMMUNICATION_ERROR("Services monitor communication error"),
        DATABASE_SERVER_ERROR("Database server error"),
        KEYWORD_SEARCH_SERVER_ERROR("Keyword search server error"),
        CASE_MANAGEMENT_ERROR("Case management error"),
        ANALYSIS_STARTUP_ERROR("Analysis startup error"),
        FILE_EXPORT_ERROR("File export error"),
        JOB_LOGGER_ERROR("Job logger error"),
        DATA_SOURCE_PROCESSOR_ERROR("Data source processor error"),
        UNEXPECTED_EXCEPTION("Unknown error"),
        JOB_METRICS_COLLECTION_ERROR("Job metrics collection error");

        private final String desc;

        private ErrorState(String desc) {
            this.desc = desc;
        }

        @Override
        public String toString() {
            return desc;
        }
    }

    /**
     * A snapshot of the pending jobs queue, running jobs list, and completed
     * jobs list.
     */
    static final class JobsSnapshot {

        private final List<AutoIngestJob> pendingJobs;
        private final List<AutoIngestJob> runningJobs;
        private final List<AutoIngestJob> completedJobs;

        /**
         * Constructs a snapshot of the pending jobs queue, running jobs list,
         * and completed jobs list.
         *
         * @param pendingJobs   The pending jobs queue.
         * @param runningJobs   The running jobs list.
         * @param completedJobs The cmopleted jobs list.
         */
        private JobsSnapshot(List<AutoIngestJob> pendingJobs, List<AutoIngestJob> runningJobs, List<AutoIngestJob> completedJobs) {
            this.pendingJobs = new ArrayList<>(pendingJobs);
            this.runningJobs = new ArrayList<>(runningJobs);
            this.completedJobs = new ArrayList<>(completedJobs);
        }

        /**
         * Gets the snapshot of the pending jobs queue.
         *
         * @return The jobs collection.
         */
        List<AutoIngestJob> getPendingJobs() {
            return Collections.unmodifiableList(this.pendingJobs);
        }

        /**
         * Gets the snapshot of the running jobs list.
         *
         * @return The jobs collection.
         */
        List<AutoIngestJob> getRunningJobs() {
            return Collections.unmodifiableList(this.runningJobs);
        }

        /**
         * Gets the snapshot of the completed jobs list.
         *
         * @return The jobs collection.
         */
        List<AutoIngestJob> getCompletedJobs() {
            return Collections.unmodifiableList(this.completedJobs);
        }

    }

    static final class AutoIngestManagerException extends Exception {

        private static final long serialVersionUID = 1L;

        private AutoIngestManagerException(String message) {
            super(message);
        }

        private AutoIngestManagerException(String message, Throwable cause) {
            super(message, cause);
        }

    }

}<|MERGE_RESOLUTION|>--- conflicted
+++ resolved
@@ -1271,21 +1271,12 @@
          * @param nodeData The data stored in the manifest file coordination
          *                 service node for the job.
          *
-<<<<<<< HEAD
-         * @throws AutoIngestJobException       If there was an error working
-         *                                      with the node data.
-         * @throws InterruptedException         If the thread running the input
-         *                                      directory scan task is
-         *                                      interrupted while blocked, i.e.,
-         *                                      if auto ingest is shutting down.
-=======
          * @throws AutoIngestJobException If there was an error working with the
          *                                node data.
          * @throws InterruptedException   If the thread running the input
          *                                directory scan task is interrupted
          *                                while blocked, i.e., if auto ingest is
          *                                shutting down.
->>>>>>> 0f6151d8
          */
         private void addPendingJob(Manifest manifest, AutoIngestJobNodeData nodeData) throws AutoIngestJobException, InterruptedException {
             AutoIngestJob job;
@@ -1424,11 +1415,8 @@
                                     sysLogger.log(Level.SEVERE, String.format("Error writing case auto ingest log entry for crashed job for %s", manifestPath), ex);
                                 }
                             }
-<<<<<<< HEAD
-=======
                             updateAutoIngestJobData(job);
                             newPendingJobsList.add(job);
->>>>>>> 0f6151d8
                         } else {
                             job.setProcessingStatus(AutoIngestJob.ProcessingStatus.COMPLETED);
                             job.setCompletedDate(Date.from(Instant.now()));
@@ -1439,15 +1427,9 @@
                                     sysLogger.log(Level.SEVERE, String.format("Error writing case auto ingest log entry for crashed job for %s", manifestPath), ex);
                                 }
                             }
-<<<<<<< HEAD
-                        }
-                        updateAutoIngestJobData(job);
-                        newPendingJobsList.add(job);
-=======
                             updateAutoIngestJobData(job);
                             newCompletedJobsList.add(job);
                         }
->>>>>>> 0f6151d8
                     }
                 }
             }
@@ -1460,21 +1442,12 @@
          * @param nodeData The data stored in the manifest file lock
          *                 coordination service node for the job.
          *
-<<<<<<< HEAD
-         * @throws AutoIngestJobException       If there was an error working
-         *                                      with the node data.
-         * @throws InterruptedException         If the thread running the input
-         *                                      directory scan task is
-         *                                      interrupted while blocked, i.e.,
-         *                                      if auto ingest is shutting down.
-=======
          * @throws AutoIngestJobException If there was an error working with the
          *                                node data.
          * @throws InterruptedException   If the thread running the input
          *                                directory scan task is interrupted
          *                                while blocked, i.e., if auto ingest is
          *                                shutting down.
->>>>>>> 0f6151d8
          */
         private void addCompletedJob(Manifest manifest, AutoIngestJobNodeData nodeData) throws AutoIngestJobException, InterruptedException {
             Path caseDirectoryPath = nodeData.getCaseDirectoryPath();
