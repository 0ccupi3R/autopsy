--- conflicted
+++ resolved
@@ -30,18 +30,11 @@
 import java.nio.charset.Charset;
 import java.util.ArrayList;
 import java.util.HashMap;
-<<<<<<< HEAD
 import java.util.Locale;
-import java.util.logging.Level;
 import java.util.regex.Pattern;
-import opennlp.tools.doccat.DoccatFactory;
-import opennlp.tools.doccat.DoccatModel;
-import opennlp.tools.doccat.DocumentCategorizerME;
-=======
 import java.util.Map;
 import java.util.logging.Level;
 import opennlp.tools.ml.model.Context;
->>>>>>> f73e23a2
 import opennlp.tools.ml.naivebayes.NaiveBayesModel;
 import opennlp.tools.ml.naivebayes.NaiveBayesModelReader;
 import opennlp.tools.ml.naivebayes.PlainTextNaiveBayesModelReader;
@@ -191,17 +184,17 @@
                     if (token == null) {
                         continue;
                     }
-                    token = UnicodeSanitizer.sanitize(token);
-                    token = token.toLowerCase(Locale.US);
-                    if (token.length() < 3) {
+                    String sanitizedToken = UnicodeSanitizer.sanitize(token);
+                    sanitizedToken = sanitizedToken.toLowerCase(Locale.US);
+                    if (sanitizedToken.length() < 3) {
                         continue;
                     }
-                    if (LETTERLESS.matcher(token).matches()) {
+                    if (LETTERLESS.matcher(sanitizedToken).matches()) {
                         continue;
                     }
 
-                    token = StringEscapeUtils.escapeJava(token);
-                    tokens.add(token);
+                    sanitizedToken = StringEscapeUtils.escapeJava(sanitizedToken);
+                    tokens.add(sanitizedToken);
                 }
             }
         }
@@ -247,8 +240,6 @@
         }
     }
 
-<<<<<<< HEAD
-=======
     static Map<String, Double> countTokens(NaiveBayesModel model) {
         Object[] data = model.getDataStructures();
         Map<String, Context> pmap = (Map<String, Context>) data[1];
@@ -273,5 +264,4 @@
         }
         return categoryToTokenCount;
     }
->>>>>>> f73e23a2
 }