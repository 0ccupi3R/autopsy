/*
 * Autopsy Forensic Browser
 *
 * Copyright 2013-15 Basis Technology Corp.
 * Contact: carrier <at> sleuthkit <dot> org
 *
 * Licensed under the Apache License, Version 2.0 (the "License");
 * you may not use this file except in compliance with the License.
 * You may obtain a copy of the License at
 *
 *     http://www.apache.org/licenses/LICENSE-2.0
 *
 * Unless required by applicable law or agreed to in writing, software
 * distributed under the License is distributed on an "AS IS" BASIS,
 * WITHOUT WARRANTIES OR CONDITIONS OF ANY KIND, either express or implied.
 * See the License for the specific language governing permissions and
 * limitations under the License.
 */
package org.sleuthkit.autopsy.imagegallery;

import java.beans.PropertyChangeEvent;
import java.util.ArrayList;
import java.util.List;
import java.util.Objects;
import java.util.concurrent.BlockingQueue;
import java.util.concurrent.LinkedBlockingQueue;
import java.util.logging.Level;
import javafx.application.Platform;
import javafx.beans.Observable;
import javafx.beans.property.ReadOnlyBooleanProperty;
import javafx.beans.property.ReadOnlyBooleanWrapper;
import javafx.beans.property.ReadOnlyDoubleProperty;
import javafx.beans.property.ReadOnlyIntegerProperty;
import javafx.beans.property.ReadOnlyIntegerWrapper;
import javafx.beans.property.ReadOnlyObjectProperty;
import javafx.beans.property.ReadOnlyObjectWrapper;
import javafx.beans.property.SimpleBooleanProperty;
import javafx.beans.property.SimpleDoubleProperty;
import javafx.beans.property.SimpleObjectProperty;
import javafx.beans.property.SimpleStringProperty;
import javafx.concurrent.Worker;
import javafx.geometry.Insets;
import javafx.scene.Node;
import javafx.scene.control.ProgressIndicator;
import javafx.scene.layout.Background;
import javafx.scene.layout.BackgroundFill;
import javafx.scene.layout.CornerRadii;
import javafx.scene.layout.Region;
import javafx.scene.layout.StackPane;
import javafx.scene.paint.Color;
import javax.swing.SwingUtilities;
import org.apache.commons.lang3.StringUtils;
import org.netbeans.api.progress.ProgressHandle;
import org.netbeans.api.progress.ProgressHandleFactory;
import org.openide.util.Exceptions;
import org.sleuthkit.autopsy.casemodule.Case;
import org.sleuthkit.autopsy.coreutils.History;
import org.sleuthkit.autopsy.coreutils.Logger;
import org.sleuthkit.autopsy.coreutils.ThreadConfined;
import org.sleuthkit.autopsy.events.ContentTagAddedEvent;
import org.sleuthkit.autopsy.events.ContentTagDeletedEvent;
import org.sleuthkit.autopsy.imagegallery.datamodel.CategoryManager;
import org.sleuthkit.autopsy.imagegallery.datamodel.DrawableDB;
import org.sleuthkit.autopsy.imagegallery.datamodel.DrawableFile;
import org.sleuthkit.autopsy.imagegallery.datamodel.DrawableTagsManager;
import org.sleuthkit.autopsy.imagegallery.datamodel.HashSetManager;
import org.sleuthkit.autopsy.imagegallery.datamodel.grouping.GroupManager;
import org.sleuthkit.autopsy.imagegallery.datamodel.grouping.GroupViewState;
import org.sleuthkit.autopsy.imagegallery.gui.NoGroupsDialog;
import org.sleuthkit.autopsy.imagegallery.gui.Toolbar;
import org.sleuthkit.autopsy.ingest.IngestManager;
import org.sleuthkit.datamodel.AbstractFile;
import org.sleuthkit.datamodel.BlackboardArtifact;
import org.sleuthkit.datamodel.BlackboardAttribute;
import org.sleuthkit.datamodel.Content;
import org.sleuthkit.datamodel.FileSystem;
import org.sleuthkit.datamodel.Image;
import org.sleuthkit.datamodel.SleuthkitCase;
import org.sleuthkit.datamodel.TskCoreException;
import org.sleuthkit.datamodel.TskData;

/**
 * Connects different parts of ImageGallery together and is hub for flow of
 * control.
 */
public final class ImageGalleryController {

    private static final Logger LOGGER = Logger.getLogger(ImageGalleryController.class.getName());

    private final Region infoOverLayBackground = new Region() {
        {
            setBackground(new Background(new BackgroundFill(Color.GREY, CornerRadii.EMPTY, Insets.EMPTY)));
            setOpacity(.4);
        }
    };

    private static ImageGalleryController instance;

    public static synchronized ImageGalleryController getDefault() {
        if (instance == null) {
            instance = new ImageGalleryController();
        }
        return instance;
    }

    private final History<GroupViewState> historyManager = new History<>();

    /**
     * true if Image Gallery should listen to ingest events, false if it should
     * not listen to speed up ingest
     */
    private final SimpleBooleanProperty listeningEnabled = new SimpleBooleanProperty(false);

    private final ReadOnlyIntegerWrapper queueSizeProperty = new ReadOnlyIntegerWrapper(0);

    private final ReadOnlyBooleanWrapper regroupDisabled = new ReadOnlyBooleanWrapper(false);

    @ThreadConfined(type = ThreadConfined.ThreadType.JFX)
    private final ReadOnlyBooleanWrapper stale = new ReadOnlyBooleanWrapper(false);

    private final ReadOnlyBooleanWrapper metaDataCollapsed = new ReadOnlyBooleanWrapper(false);

    private final FileIDSelectionModel selectionModel = FileIDSelectionModel.getInstance();

    private DBWorkerThread dbWorkerThread;

    private DrawableDB db;

    private final GroupManager groupManager = new GroupManager(this);
    private final HashSetManager hashSetManager = new HashSetManager();
    private final CategoryManager categoryManager = new CategoryManager(this);
    private final DrawableTagsManager tagsManager = new DrawableTagsManager(null);

    private StackPane fullUIStackPane;

    private StackPane centralStackPane;

    private Node infoOverlay;
    private SleuthkitCase sleuthKitCase;

    public ReadOnlyBooleanProperty getMetaDataCollapsed() {
        return metaDataCollapsed.getReadOnlyProperty();
    }

    public void setMetaDataCollapsed(Boolean metaDataCollapsed) {
        this.metaDataCollapsed.set(metaDataCollapsed);
    }

    private GroupViewState getViewState() {
        return historyManager.getCurrentState();
    }

    public ReadOnlyBooleanProperty regroupDisabled() {
        return regroupDisabled.getReadOnlyProperty();
    }

    public ReadOnlyObjectProperty<GroupViewState> viewState() {
        return historyManager.currentState();
    }

    public synchronized FileIDSelectionModel getSelectionModel() {

        return selectionModel;
    }

    public GroupManager getGroupManager() {
        return groupManager;
    }

    public DrawableDB getDatabase() {
        return db;
    }

    synchronized public void setListeningEnabled(boolean enabled) {
        listeningEnabled.set(enabled);
    }

    synchronized boolean isListeningEnabled() {
        return listeningEnabled.get();
    }

    @ThreadConfined(type = ThreadConfined.ThreadType.ANY)
    void setStale(Boolean b) {
        Platform.runLater(() -> {
            stale.set(b);
        });
        if (Case.isCaseOpen()) {
            new PerCaseProperties(Case.getCurrentCase()).setConfigSetting(ImageGalleryModule.getModuleName(), PerCaseProperties.STALE, b.toString());
        }
    }

    public ReadOnlyBooleanProperty stale() {
        return stale.getReadOnlyProperty();
    }

    @ThreadConfined(type = ThreadConfined.ThreadType.JFX)
    boolean isStale() {
        return stale.get();
    }

    private ImageGalleryController() {

        listeningEnabled.addListener((observable, oldValue, newValue) -> {
            //if we just turned on listening and a case is open and that case is not up to date
            if (newValue && !oldValue && Case.existsCurrentCase() && ImageGalleryModule.isDrawableDBStale(Case.getCurrentCase())) {
                //populate the db
                queueDBWorkerTask(new CopyAnalyzedFiles());
            }
        });

        groupManager.getAnalyzedGroups().addListener((Observable o) -> {
            if (Case.isCaseOpen()) {
                checkForGroups();
            }
        });

        groupManager.getUnSeenGroups().addListener((Observable observable) -> {
            //if there are unseen groups and none being viewed
            if (groupManager.getUnSeenGroups().isEmpty() == false && (getViewState() == null || getViewState().getGroup() == null)) {
                advance(GroupViewState.tile(groupManager.getUnSeenGroups().get(0)));
            }
        });

        viewState().addListener((Observable observable) -> {
            selectionModel.clearSelection();
        });

        regroupDisabled.addListener((Observable observable) -> {
            checkForGroups();
        });

        IngestManager.getInstance().addIngestModuleEventListener((PropertyChangeEvent evt) -> {
            Platform.runLater(this::updateRegroupDisabled);
        });
        IngestManager.getInstance().addIngestJobEventListener((PropertyChangeEvent evt) -> {
            Platform.runLater(this::updateRegroupDisabled);
        });
    }

    public ReadOnlyBooleanProperty getCanAdvance() {
        return historyManager.getCanAdvance();
    }

    public ReadOnlyBooleanProperty getCanRetreat() {
        return historyManager.getCanRetreat();
    }

    public void advance(GroupViewState newState) {
        historyManager.advance(newState);
    }

    public GroupViewState advance() {
        return historyManager.advance();
    }

    public GroupViewState retreat() {
        return historyManager.retreat();
    }

    private void updateRegroupDisabled() {
        regroupDisabled.set(getFileUpdateQueueSizeProperty().get() > 0 || IngestManager.getInstance().isIngestRunning());
    }

    /**
     * Check if there are any fully analyzed groups available from the
     * GroupManager and remove blocking progress spinners if there are. If there
     * aren't, add a blocking progress spinner with appropriate message.
     */
    public void checkForGroups() {
        if (groupManager.getAnalyzedGroups().isEmpty()) {
            if (IngestManager.getInstance().isIngestRunning()) {
                if (listeningEnabled.get() == false) {
                    replaceNotification(fullUIStackPane,
                            new NoGroupsDialog("No groups are fully analyzed; but listening to ingest is disabled. "
                                    + " No groups will be available until ingest is finished and listening is re-enabled."));
                } else {
                    replaceNotification(fullUIStackPane,
                            new NoGroupsDialog("No groups are fully analyzed yet, but ingest is still ongoing.  Please Wait.",
                                    new ProgressIndicator()));
                }

            } else if (getFileUpdateQueueSizeProperty().get() > 0) {
                replaceNotification(fullUIStackPane,
                        new NoGroupsDialog("No groups are fully analyzed yet, but image / video data is still being populated.  Please Wait.",
                                new ProgressIndicator()));
            } else if (db != null && db.countAllFiles() <= 0) { // there are no files in db
                if (listeningEnabled.get() == false) {
                    replaceNotification(fullUIStackPane,
                            new NoGroupsDialog("There are no images/videos available from the added datasources;  but listening to ingest is disabled. "
                                    + " No groups will be available until ingest is finished and listening is re-enabled."));
                } else {
                    replaceNotification(fullUIStackPane,
                            new NoGroupsDialog("There are no images/videos in the added datasources."));
                }

            } else if (!groupManager.isRegrouping()) {
                replaceNotification(centralStackPane,
                        new NoGroupsDialog("There are no fully analyzed groups to display:"
                                + "  the current Group By setting resulted in no groups, "
                                + "or no groups are fully analyzed but ingest is not running."));
            }

        } else {
            clearNotification();
        }
    }

    private void clearNotification() {
        //remove the ingest spinner
        if (fullUIStackPane != null) {
            fullUIStackPane.getChildren().remove(infoOverlay);
        }
        //remove the ingest spinner
        if (centralStackPane != null) {
            centralStackPane.getChildren().remove(infoOverlay);
        }
    }

    private void replaceNotification(StackPane stackPane, Node newNode) {
        clearNotification();

        infoOverlay = new StackPane(infoOverLayBackground, newNode);
        if (stackPane != null) {
            stackPane.getChildren().add(infoOverlay);
        }
    }

    private void restartWorker() {
        if (dbWorkerThread != null) {
            // Keep using the same worker thread if one exists
            return;
        }
        dbWorkerThread = new DBWorkerThread();

        getFileUpdateQueueSizeProperty().addListener((Observable o) -> {
            Platform.runLater(this::updateRegroupDisabled);
        });

        Thread th = new Thread(dbWorkerThread, "DB-Worker-Thread");
        th.setDaemon(false); // we want it to go away when it is done
        th.start();
    }

    /**
     * configure the controller for a specific case.
     *
     * @param theNewCase the case to configure the controller for
     */
    public synchronized void setCase(Case theNewCase) {
        if (Objects.nonNull(theNewCase)) {
            this.sleuthKitCase = theNewCase.getSleuthkitCase();
            this.db = DrawableDB.getDrawableDB(ImageGalleryModule.getModuleOutputDir(theNewCase), this);

            setListeningEnabled(ImageGalleryModule.isEnabledforCase(theNewCase));
            setStale(ImageGalleryModule.isDrawableDBStale(theNewCase));

            // if we add this line icons are made as files are analyzed rather than on demand.
            // db.addUpdatedFileListener(IconCache.getDefault());
            restartWorker();
            historyManager.clear();
            groupManager.setDB(db);
            hashSetManager.setDb(db);
            categoryManager.setDb(db);
            tagsManager.setAutopsyTagsManager(theNewCase.getServices().getTagsManager());
            tagsManager.registerListener(groupManager);
            tagsManager.registerListener(categoryManager);

        } else {
            reset();
        }
    }

    /**
     * reset the state of the controller (eg if the case is closed)
     */
    public synchronized void reset() {
        LOGGER.info("resetting ImageGalleryControler to initial state.");
        selectionModel.clearSelection();
        setListeningEnabled(false);
        ThumbnailCache.getDefault().clearCache();
        Platform.runLater(() -> {
            historyManager.clear();
        });
        tagsManager.clearFollowUpTagName();
        tagsManager.unregisterListener(groupManager);
        tagsManager.unregisterListener(categoryManager);

        Toolbar.getDefault(this).reset();
        groupManager.clear();
        if (db != null) {
            db.closeDBCon();
        }
        db = null;
    }

    /**
     * add InnerTask to the queue that the worker thread gets its work from
     *
     * @param innerTask
     */
    public void queueDBWorkerTask(InnerTask innerTask) {

        // @@@ We could make a lock for the worker thread
        if (dbWorkerThread == null) {
            restartWorker();
        }
        dbWorkerThread.addTask(innerTask);
    }

    public DrawableFile<?> getFileFromId(Long fileID) throws TskCoreException {
        return db.getFileFromID(fileID);
    }

    public void setStacks(StackPane fullUIStack, StackPane centralStack) {
        fullUIStackPane = fullUIStack;
        this.centralStackPane = centralStack;
        Platform.runLater(this::checkForGroups);
    }

    public ReadOnlyIntegerProperty getFileUpdateQueueSizeProperty() {
        return queueSizeProperty.getReadOnlyProperty();
    }

    public ReadOnlyDoubleProperty regroupProgress() {
        return groupManager.regroupProgress();
    }

    /**
     * invoked by {@link OnStart} to make sure that the ImageGallery listeners
     * get setup as early as possible, and do other setup stuff.
     */
    void onStart() {
        Platform.setImplicitExit(false);
        LOGGER.info("setting up ImageGallery listeners");
        //TODO can we do anything usefull in an InjestJobEventListener?
        //IngestManager.getInstance().addIngestJobEventListener((PropertyChangeEvent evt) -> {});
        IngestManager.getInstance().addIngestModuleEventListener((PropertyChangeEvent evt) -> {
            switch (IngestManager.IngestModuleEvent.valueOf(evt.getPropertyName())) {
                case CONTENT_CHANGED:
                //TODO: do we need to do anything here?  -jm
                case DATA_ADDED:
                    /* we could listen to DATA events and progressivly
                     * update files, and get data from DataSource ingest
                     * modules, but given that most modules don't post new
                     * artifacts in the events and we would have to query for
                     * them, without knowing which are the new ones, we just
                     * ignore these events for now. The relevant data should all
                     * be captured by file done event, anyways -jm */
                    break;
                case FILE_DONE:
                    /**
                     * getOldValue has fileID getNewValue has
                     * {@link Abstractfile}
                     */
                    AbstractFile file = (AbstractFile) evt.getNewValue();
                    if (isListeningEnabled()) {
                        if (ImageGalleryModule.isSupportedAndNotKnown(file)) {
                            //this file should be included and we don't already know about it from hash sets (NSRL)
                            queueDBWorkerTask(new UpdateFileTask(file));
                        } else if (ImageGalleryModule.getAllSupportedExtensions().contains(file.getNameExtension())) {
                            //doing this check results in fewer tasks queued up, and faster completion of db update
                            //this file would have gotten scooped up in initial grab, but actually we don't need it
                            queueDBWorkerTask(new RemoveFileTask(file));
                        }
                    } else {   //TODO: keep track of what we missed for later
                        setStale(true);
                    }
                    break;
            }
        });
        Case.addPropertyChangeListener((PropertyChangeEvent evt) -> {
            switch (Case.Events.valueOf(evt.getPropertyName())) {
                case CURRENT_CASE:
                    Case newCase = (Case) evt.getNewValue();
                    if (newCase != null) { // case has been opened
                        setCase(newCase);    //connect db, groupmanager, start worker thread
                    } else { // case is closing
                        //close window, reset everything
                        SwingUtilities.invokeLater(ImageGalleryTopComponent::closeTopComponent);
                        reset();
                    }
                    break;
                case DATA_SOURCE_ADDED:
                    //copy all file data to drawable databse
                    Content newDataSource = (Content) evt.getNewValue();
                    if (isListeningEnabled()) {
                        queueDBWorkerTask(new PrePopulateDataSourceFiles(newDataSource));
                    } else {//TODO: keep track of what we missed for later
                        setStale(true);
                    }
                    break;
                case CONTENT_TAG_ADDED:
                    final ContentTagAddedEvent tagAddedEvent = (ContentTagAddedEvent) evt;
                    if (getDatabase().isInDB((tagAddedEvent).getTag().getContent().getId())) {
                        getTagsManager().fireTagAddedEvent(tagAddedEvent);
                    }
                    break;
                case CONTENT_TAG_DELETED:
                    final ContentTagDeletedEvent tagDeletedEvent = (ContentTagDeletedEvent) evt;
                    if (getDatabase().isInDB((tagDeletedEvent).getTag().getContent().getId())) {
                        getTagsManager().fireTagDeletedEvent(tagDeletedEvent);
                    }
                    break;
<<<<<<< HEAD
=======
                
>>>>>>> 9b182d18
            }
        });
    }

    public HashSetManager getHashSetManager() {
        return hashSetManager;
    }

    public CategoryManager getCategoryManager() {
        return categoryManager;
    }

    public DrawableTagsManager getTagsManager() {
        return tagsManager;
    }

<<<<<<< HEAD
=======
   

>>>>>>> 9b182d18
    // @@@ REVIEW IF THIS SHOLD BE STATIC...
    //TODO: concept seems like  the controller deal with how much work to do at a given time
    // @@@ review this class for synchronization issues (i.e. reset and cancel being called, add, etc.)
    private class DBWorkerThread implements Runnable {

        // true if the process was requested to stop.  Currently no way to reset it
        private volatile boolean cancelled = false;

        // list of tasks to run
        private final BlockingQueue<InnerTask> workQueue = new LinkedBlockingQueue<>();

        /**
         * Cancel all of the queued up tasks and the currently scheduled task.
         * Note that after you cancel, you cannot submit new jobs to this
         * thread.
         */
        public void cancelAllTasks() {
            cancelled = true;
            for (InnerTask it : workQueue) {
                it.cancel();
            }
            workQueue.clear();
            queueSizeProperty.set(workQueue.size());
        }

        /**
         * Add a task for the worker thread to perform
         *
         * @param it
         */
        public void addTask(InnerTask it) {
            workQueue.add(it);
            Platform.runLater(() -> {
                queueSizeProperty.set(workQueue.size());
            });
        }

        @Override
        public void run() {

            // nearly infinite loop waiting for tasks
            while (true) {
                if (cancelled) {
                    return;
                }
                try {
                    InnerTask it = workQueue.take();

                    if (it.cancelled == false) {
                        it.run();
                    }

                    Platform.runLater(() -> {
                        queueSizeProperty.set(workQueue.size());
                    });

                } catch (InterruptedException ex) {
                    Exceptions.printStackTrace(ex);
                }
            }
        }
    }

    public synchronized SleuthkitCase getSleuthKitCase() {
        return sleuthKitCase;
    }

    /**
     * Abstract base class for task to be done on {@link DBWorkerThread}
     */
    static public abstract class InnerTask implements Runnable {

        public double getProgress() {
            return progress.get();
        }

        public final void updateProgress(Double workDone) {
            this.progress.set(workDone);
        }

        public String getMessage() {
            return message.get();
        }

        public final void updateMessage(String Status) {
            this.message.set(Status);
        }
        SimpleObjectProperty<Worker.State> state = new SimpleObjectProperty<>(Worker.State.READY);
        SimpleDoubleProperty progress = new SimpleDoubleProperty(this, "pregress");
        SimpleStringProperty message = new SimpleStringProperty(this, "status");

        public SimpleDoubleProperty progressProperty() {
            return progress;
        }

        public SimpleStringProperty messageProperty() {
            return message;
        }

        public Worker.State getState() {
            return state.get();
        }

        protected void updateState(Worker.State newState) {
            state.set(newState);
        }

        public ReadOnlyObjectProperty<Worker.State> stateProperty() {
            return new ReadOnlyObjectWrapper<>(state.get());
        }

        protected InnerTask() {
        }

        protected volatile boolean cancelled = false;

        public void cancel() {
            updateState(Worker.State.CANCELLED);
        }

        protected boolean isCancelled() {
            return getState() == Worker.State.CANCELLED;
        }
    }

    /**
     * Abstract base class for tasks associated with a file in the database
     */
    static public abstract class FileTask extends InnerTask {

        private final AbstractFile file;

        public AbstractFile getFile() {
            return file;
        }

        public FileTask(AbstractFile f) {
            super();
            this.file = f;
        }

    }

    /**
     * task that updates one file in database with results from ingest
     */
    private class UpdateFileTask extends FileTask {

        public UpdateFileTask(AbstractFile f) {
            super(f);
        }

        /**
         * Update a file in the database
         */
        @Override
        public void run() {
            try {
                DrawableFile<?> drawableFile = DrawableFile.create(getFile(), true, db.isVideoFile(getFile()));
                db.updateFile(drawableFile);
            } catch (NullPointerException ex) {
                // This is one of the places where we get many errors if the case is closed during processing.
                // We don't want to print out a ton of exceptions if this is the case.
                if (Case.isCaseOpen()) {
                    Logger.getLogger(UpdateFileTask.class.getName()).log(Level.SEVERE, "Error in UpdateFile task");
                }
            }
        }
    }

    /**
     * task that updates one file in database with results from ingest
     */
    private class RemoveFileTask extends FileTask {

        public RemoveFileTask(AbstractFile f) {
            super(f);
        }

        /**
         * Update a file in the database
         */
        @Override
        public void run() {
            try {
                db.removeFile(getFile().getId());
            } catch (NullPointerException ex) {
                // This is one of the places where we get many errors if the case is closed during processing.
                // We don't want to print out a ton of exceptions if this is the case.
                if (Case.isCaseOpen()) {
                    Logger.getLogger(RemoveFileTask.class.getName()).log(Level.SEVERE, "Case was closed out from underneath RemoveFile task");
                }
            }

        }
    }

    /**
     * Task that runs when image gallery listening is (re) enabled.
     *
     * Uses the presence of TSK_FILE_TYPE_SIG attributes as a approximation to
     * 'analyzed'. Grabs all files with supported image/video mime types, and
     * adds them to the Drawable DB
     */
    private class CopyAnalyzedFiles extends InnerTask {

        final private String DRAWABLE_QUERY = "name LIKE '%." + StringUtils.join(ImageGalleryModule.getAllSupportedExtensions(), "' or name LIKE '%.") + "'";

        private ProgressHandle progressHandle = ProgressHandleFactory.createHandle("populating analyzed image/video database");

        @Override
        public void run() {
            progressHandle.start();
            updateMessage("populating analyzed image/video database");

            try {
                //grab all files with supported extension or detected mime types
                final List<AbstractFile> files = getSleuthKitCase().findAllFilesWhere(DRAWABLE_QUERY + " or tsk_files.obj_id in (select tsk_files.obj_id from tsk_files , blackboard_artifacts,  blackboard_attributes"
                        + " where  blackboard_artifacts.obj_id = tsk_files.obj_id"
                        + " and blackboard_attributes.artifact_id = blackboard_artifacts.artifact_id"
                        + " and blackboard_artifacts.artifact_type_id = " + BlackboardArtifact.ARTIFACT_TYPE.TSK_GEN_INFO.getTypeID()
                        + " and blackboard_attributes.attribute_type_id = " + BlackboardAttribute.ATTRIBUTE_TYPE.TSK_FILE_TYPE_SIG.getTypeID()
                        + " and blackboard_attributes.value_text in ('" + StringUtils.join(ImageGalleryModule.getSupportedMimes(), "','") + "'))");
                progressHandle.switchToDeterminate(files.size());

                updateProgress(0.0);

                //do in transaction
                DrawableDB.DrawableTransaction tr = db.beginTransaction();
                int units = 0;
                for (final AbstractFile f : files) {
                    if (cancelled) {
                        LOGGER.log(Level.WARNING, "task cancelled: not all contents may be transfered to database");
                        progressHandle.finish();
                        break;
                    }
                    final Boolean hasMimeType = ImageGalleryModule.hasSupportedMimeType(f);
                    final boolean known = f.getKnown() == TskData.FileKnown.KNOWN;

                    if (known) {
                        db.removeFile(f.getId(), tr);  //remove known files
                    } else {
                        if (hasMimeType == null) {
                            if (ImageGalleryModule.isSupported(f)) {
                                //no mime type but supported =>  add as not analyzed
                                db.insertFile(DrawableFile.create(f, false, db.isVideoFile(f)), tr);
                            } else {
                                //no mime type, not supported  => remove ( should never get here)
                                db.removeFile(f.getId(), tr);
                            }
                        } else {
                            if (hasMimeType) {  // supported mimetype => analyzed
                                db.updateFile(DrawableFile.create(f, true, db.isVideoFile(f)), tr);
                            } else { //unsupported mimtype => analyzed but shouldn't include
                                db.removeFile(f.getId(), tr);
                            }
                        }
                    }

                    units++;
                    final int prog = units;
                    progressHandle.progress(f.getName(), units);
                    updateProgress(prog - 1 / (double) files.size());
                    updateMessage(f.getName());
                }

                progressHandle.finish();

                progressHandle = ProgressHandleFactory.createHandle("commiting image/video database");
                updateMessage("commiting image/video database");
                updateProgress(1.0);

                progressHandle.start();
                db.commitTransaction(tr, true);

            } catch (TskCoreException ex) {
                Logger.getLogger(CopyAnalyzedFiles.class.getName()).log(Level.WARNING, "failed to transfer all database contents", ex);
            } catch (IllegalStateException ex) {
                Logger.getLogger(CopyAnalyzedFiles.class.getName()).log(Level.SEVERE, "Case was closed out from underneath CopyDataSource task", ex);
            }

            progressHandle.finish();

            updateMessage(
                    "");
            updateProgress(
                    -1.0);
            setStale(false);
        }

    }

    /**
     * task that does pre-ingest copy over of files from a new datasource with
     * (uses fs_obj_id to identify files from new datasource) *
     *
     * TODO: create methods to simplify progress value/text updates to both
     * netbeans and ImageGallery progress/status
     */
    class PrePopulateDataSourceFiles extends InnerTask {

        private final Content dataSource;

        /**
         * here we grab by extension but in file_done listener we look at file
         * type id attributes but fall back on jpeg signatures and extensions to
         * check for supported images
         */
        // (name like '.jpg' or name like '.png' ...)
        private final String DRAWABLE_QUERY = "(name LIKE '%." + StringUtils.join(ImageGalleryModule.getAllSupportedExtensions(), "' or name LIKE '%.") + "') ";

        private ProgressHandle progressHandle = ProgressHandleFactory.createHandle("prepopulating image/video database");

        /**
         *
         * @param dataSourceId Data source object ID
         */
        public PrePopulateDataSourceFiles(Content dataSource) {
            super();
            this.dataSource = dataSource;
        }

        /**
         * Copy files from a newly added data source into the DB
         */
        @Override
        public void run() {
            progressHandle.start();
            updateMessage("prepopulating image/video database");

            /* Get all "drawable" files, based on extension. After ingest we use
             * file type id module and if necessary jpeg signature matching to
             * add/remove files */
            final List<AbstractFile> files;
            try {
                List<Long> fsObjIds = new ArrayList<>();

                String fsQuery;
                if (dataSource instanceof Image) {
                    Image image = (Image) dataSource;
                    for (FileSystem fs : image.getFileSystems()) {
                        fsObjIds.add(fs.getId());
                    }
                    fsQuery = "(fs_obj_id = " + StringUtils.join(fsObjIds, " or fs_obj_id = ") + ") ";
                } // NOTE: Logical files currently (Apr '15) have a null value for fs_obj_id in DB.
                // for them, we will not specify a fs_obj_id, which means we will grab files
                // from another data source, but the drawable DB is smart enough to de-dupe them.
                else {
                    fsQuery = "(fs_obj_id IS NULL) ";
                }

                files = getSleuthKitCase().findAllFilesWhere(fsQuery + " and " + DRAWABLE_QUERY);
                progressHandle.switchToDeterminate(files.size());

                //do in transaction
                DrawableDB.DrawableTransaction tr = db.beginTransaction();
                int units = 0;
                for (final AbstractFile f : files) {
                    if (cancelled) {
                        LOGGER.log(Level.WARNING, "task cancelled: not all contents may be transfered to database");
                        progressHandle.finish();
                        break;
                    }
                    db.insertFile(DrawableFile.create(f, false, db.isVideoFile(f)), tr);
                    units++;
                    final int prog = units;
                    progressHandle.progress(f.getName(), units);
                }

                progressHandle.finish();
                progressHandle = ProgressHandleFactory.createHandle("commiting image/video database");

                progressHandle.start();
                db.commitTransaction(tr, false);

            } catch (TskCoreException ex) {
                Logger.getLogger(PrePopulateDataSourceFiles.class.getName()).log(Level.WARNING, "failed to transfer all database contents", ex);
            } catch (IllegalStateException | NullPointerException ex) {
                Logger.getLogger(PrePopulateDataSourceFiles.class.getName()).log(Level.WARNING, "Case was closed out from underneath prepopulating database");
            }

            progressHandle.finish();
        }
    }

}<|MERGE_RESOLUTION|>--- conflicted
+++ resolved
@@ -501,10 +501,7 @@
                         getTagsManager().fireTagDeletedEvent(tagDeletedEvent);
                     }
                     break;
-<<<<<<< HEAD
-=======
                 
->>>>>>> 9b182d18
             }
         });
     }
@@ -521,11 +518,8 @@
         return tagsManager;
     }
 
-<<<<<<< HEAD
-=======
    
 
->>>>>>> 9b182d18
     // @@@ REVIEW IF THIS SHOLD BE STATIC...
     //TODO: concept seems like  the controller deal with how much work to do at a given time
     // @@@ review this class for synchronization issues (i.e. reset and cancel being called, add, etc.)
