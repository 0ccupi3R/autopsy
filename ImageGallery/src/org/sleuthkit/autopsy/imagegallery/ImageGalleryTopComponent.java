--- conflicted
+++ resolved
@@ -173,15 +173,6 @@
         if (dataSourcesTooManyFiles.get(selectedDataSource)) {
             Platform.runLater(ImageGalleryTopComponent::showTooManyFiles);
         } else {
-<<<<<<< HEAD
-            /*
-             * Open the top component's window before configuring the groups
-             * manager so that the spinner(s) that take the place of a wait will
-             * be displayed if the operations takes awhile.
-             */
-            // RJCTODO: Is this really necessary?
-=======
->>>>>>> c2b9dbc9
             SwingUtilities.invokeLater(() -> showTopComponent());
             synchronized (controllerLock) {
                 GroupManager groupManager = controller.getGroupManager();
@@ -446,15 +437,6 @@
 
     @Override
     public ExplorerManager getExplorerManager() {
-        /*
-         * Although ImageGallery doesn't currently use the explorer manager,
-         * this TopComponent provides one through the getExplorerManager method.
-         * However, this does not seem to function correctly unless a Netbeans
-         * provided explorer view is present in the TopComponenet, even if it is
-         * invisible/ zero sized
-         */
-        // RJCTODO: Why is this override here? Does the "this" in "this does 
-        // not seem to function correctly" refer to the methdo or the top compnent?
         return em;
     }
 
