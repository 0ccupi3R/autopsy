--- conflicted
+++ resolved
@@ -62,15 +62,7 @@
 public abstract class DrawableFile<T extends AbstractFile> extends AbstractFile {
 
     public static DrawableFile<?> create(AbstractFile abstractFileById, boolean analyzed) {
-<<<<<<< HEAD
         return create(abstractFileById, analyzed, ImageGalleryModule.isVideoFile(abstractFileById));
-=======
-        if (FileTypeUtils.isVideoFile(abstractFileById)) {
-            return new VideoFile<>(abstractFileById, analyzed);
-        } else {
-            return new ImageFile<>(abstractFileById, analyzed);
-        }
->>>>>>> 19d525e8
     }
 
     /**
@@ -83,17 +75,7 @@
     }
 
     public static DrawableFile<?> create(Long id, boolean analyzed) throws TskCoreException, IllegalStateException {
-<<<<<<< HEAD
         return create(Case.getCurrentCase().getSleuthkitCase().getAbstractFileById(id), analyzed);
-=======
-
-        AbstractFile abstractFileById = Case.getCurrentCase().getSleuthkitCase().getAbstractFileById(id);
-        if (FileTypeUtils.isVideoFile(abstractFileById)) {
-            return new VideoFile<>(abstractFileById, analyzed);
-        } else {
-            return new ImageFile<>(abstractFileById, analyzed);
-        }
->>>>>>> 19d525e8
     }
 
     private String drawablePath;
