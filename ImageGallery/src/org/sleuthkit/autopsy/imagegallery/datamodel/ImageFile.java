/*
 * Autopsy Forensic Browser
 *
 * Copyright 2013-15 Basis Technology Corp.
 * Contact: carrier <at> sleuthkit <dot> org
 *
 * Licensed under the Apache License, Version 2.0 (the "License");
 * you may not use this file except in compliance with the License.
 * You may obtain a copy of the License at
 *
 *     http://www.apache.org/licenses/LICENSE-2.0
 *
 * Unless required by applicable law or agreed to in writing, software
 * distributed under the License is distributed on an "AS IS" BASIS,
 * WITHOUT WARRANTIES OR CONDITIONS OF ANY KIND, either express or implied.
 * See the License for the specific language governing permissions and
 * limitations under the License.
 */
package org.sleuthkit.autopsy.imagegallery.datamodel;

import java.awt.image.BufferedImage;
import java.io.BufferedInputStream;
import java.io.IOException;
import java.lang.ref.SoftReference;
import java.util.Objects;
import java.util.logging.Level;
import javafx.embed.swing.SwingFXUtils;
import javafx.scene.image.Image;
import javax.imageio.ImageIO;
import org.sleuthkit.autopsy.coreutils.Logger;
import org.sleuthkit.autopsy.imagegallery.ThumbnailCache;
import org.sleuthkit.datamodel.AbstractFile;
import org.sleuthkit.datamodel.ReadContentInputStream;

/**
 * ImageGallery data model object that represents an image file. It is a
 * wrapper(/decorator?/adapter?) around {@link AbstractFile} and provides
 * methods to get an thumbnail sized and a full sized {@link  Image}.
 */
public class ImageFile<T extends AbstractFile> extends DrawableFile<T> {

<<<<<<< HEAD
=======
    private static final Logger LOGGER = Logger.getLogger(ImageFile.class.getName());

    static {
        ImageIO.scanForPlugins();
    }

    private SoftReference<Image> imageRef;

>>>>>>> 19d525e8
    ImageFile(T f, Boolean analyzed) {
        super(f, analyzed);

    }

    @Override
    public Image getThumbnail() {
        return ThumbnailCache.getDefault().get(this);
    }

<<<<<<< HEAD
    @Override
    public Image getFullSizeImage() {
        Image image = (imageRef != null) ? imageRef.get() : null;

        if (image == null) {
            try (BufferedInputStream readContentInputStream = new BufferedInputStream(new ReadContentInputStream(this.getAbstractFile()))) {
                image = new Image(readContentInputStream);
            } catch (IOException ex) {
                Logger.getLogger(ImageFile.class.getName()).log(Level.WARNING, "unable to read file with JavaFX" + getName());
            }
        }
        if (image == null || image.errorProperty().get()) {
=======
    public Image getFullSizeImage() {
        Image image = null;
        if (imageRef != null) {
            image = imageRef.get();
        }
        if (image == null || image.isError()) {
>>>>>>> 19d525e8
            try (BufferedInputStream readContentInputStream = new BufferedInputStream(new ReadContentInputStream(this.getAbstractFile()))) {
                BufferedImage read = ImageIO.read(readContentInputStream);
                image = SwingFXUtils.toFXImage(read, null);
            } catch (IOException | NullPointerException ex) {
<<<<<<< HEAD
                Logger.getLogger(ImageFile.class.getName()).log(Level.WARNING, "unable to read file with Swing" + getName());
=======
                LOGGER.log(Level.WARNING, "unable to read file " + getName());
>>>>>>> 19d525e8
                return null;
            }
        }
        imageRef = new SoftReference<>(image);
        return image;
    }


    @Override
    public boolean isDisplayable() {
        Image thumbnail = getThumbnail();
        return Objects.nonNull(thumbnail) && thumbnail.errorProperty().get() == false;
    }

    @Override
    Double getWidth() {
        final Image fullSizeImage = getFullSizeImage();
        if (fullSizeImage != null) {
            return fullSizeImage.getWidth();
        }
        return -1.0;
    }

    @Override
    Double getHeight() {
        final Image fullSizeImage = getFullSizeImage();
        if (fullSizeImage != null) {
            return fullSizeImage.getHeight();
        }
        return -1.0;
    }

    @Override
    public boolean isVideo() {
        return false;
    }
}<|MERGE_RESOLUTION|>--- conflicted
+++ resolved
@@ -22,7 +22,6 @@
 import java.io.BufferedInputStream;
 import java.io.IOException;
 import java.lang.ref.SoftReference;
-import java.util.Objects;
 import java.util.logging.Level;
 import javafx.embed.swing.SwingFXUtils;
 import javafx.scene.image.Image;
@@ -39,17 +38,12 @@
  */
 public class ImageFile<T extends AbstractFile> extends DrawableFile<T> {
 
-<<<<<<< HEAD
-=======
     private static final Logger LOGGER = Logger.getLogger(ImageFile.class.getName());
 
     static {
         ImageIO.scanForPlugins();
     }
 
-    private SoftReference<Image> imageRef;
-
->>>>>>> 19d525e8
     ImageFile(T f, Boolean analyzed) {
         super(f, analyzed);
 
@@ -60,43 +54,21 @@
         return ThumbnailCache.getDefault().get(this);
     }
 
-<<<<<<< HEAD
     @Override
     public Image getFullSizeImage() {
         Image image = (imageRef != null) ? imageRef.get() : null;
-
-        if (image == null) {
-            try (BufferedInputStream readContentInputStream = new BufferedInputStream(new ReadContentInputStream(this.getAbstractFile()))) {
-                image = new Image(readContentInputStream);
-            } catch (IOException ex) {
-                Logger.getLogger(ImageFile.class.getName()).log(Level.WARNING, "unable to read file with JavaFX" + getName());
-            }
-        }
-        if (image == null || image.errorProperty().get()) {
-=======
-    public Image getFullSizeImage() {
-        Image image = null;
-        if (imageRef != null) {
-            image = imageRef.get();
-        }
         if (image == null || image.isError()) {
->>>>>>> 19d525e8
             try (BufferedInputStream readContentInputStream = new BufferedInputStream(new ReadContentInputStream(this.getAbstractFile()))) {
                 BufferedImage read = ImageIO.read(readContentInputStream);
                 image = SwingFXUtils.toFXImage(read, null);
             } catch (IOException | NullPointerException ex) {
-<<<<<<< HEAD
-                Logger.getLogger(ImageFile.class.getName()).log(Level.WARNING, "unable to read file with Swing" + getName());
-=======
                 LOGGER.log(Level.WARNING, "unable to read file " + getName());
->>>>>>> 19d525e8
                 return null;
             }
         }
         imageRef = new SoftReference<>(image);
         return image;
     }
-
 
     @Override
     public boolean isDisplayable() {
