/*
 * Autopsy Forensic Browser
 *
 * Copyright 2011-2018 Basis Technology Corp.
 * Contact: carrier <at> sleuthkit <dot> org
 *
 * Licensed under the Apache License, Version 2.0 (the "License");
 * you may not use this file except in compliance with the License.
 * You may obtain a copy of the License at
 *
 *     http://www.apache.org/licenses/LICENSE-2.0
 *
 * Unless required by applicable law or agreed to in writing, software
 * distributed under the License is distributed on an "AS IS" BASIS,
 * WITHOUT WARRANTIES OR CONDITIONS OF ANY KIND, either express or implied.
 * See the License for the specific language governing permissions and
 * limitations under the License.
 */
package org.sleuthkit.autopsy.keywordsearch;

import java.awt.Component;
import java.awt.Cursor;
import java.awt.event.ActionEvent;
import java.awt.event.ActionListener;
import java.util.ArrayList;
import java.util.Collection;
import java.util.List;
import java.util.logging.Level;
import org.openide.nodes.Node;
import org.openide.util.Lookup;
import org.openide.util.NbBundle;
import org.openide.util.lookup.ServiceProvider;
import org.sleuthkit.autopsy.casemodule.Case;
import org.sleuthkit.autopsy.corecomponentinterfaces.DataContentViewer;
import org.sleuthkit.autopsy.coreutils.Logger;
import org.sleuthkit.autopsy.keywordsearch.KeywordSearchResultFactory.AdHocQueryResult;
import org.sleuthkit.datamodel.AbstractFile;
import org.sleuthkit.datamodel.Account;
import org.sleuthkit.datamodel.BlackboardArtifact;
import static org.sleuthkit.datamodel.BlackboardArtifact.ARTIFACT_TYPE.TSK_ACCOUNT;
import static org.sleuthkit.datamodel.BlackboardArtifact.ARTIFACT_TYPE.TSK_KEYWORD_HIT;
import org.sleuthkit.datamodel.BlackboardAttribute;
import static org.sleuthkit.datamodel.BlackboardAttribute.ATTRIBUTE_TYPE.TSK_ASSOCIATED_ARTIFACT;
import org.sleuthkit.datamodel.Content;
import org.sleuthkit.datamodel.Report;
import org.sleuthkit.datamodel.TskCoreException;

/**
 * A content viewer that displays the indexed text associated with a file or an
 * artifact, possibly marked up with HTML to highlight keyword hits.
 */
@ServiceProvider(service = DataContentViewer.class, position = 4)
public class ExtractedContentViewer implements DataContentViewer {

    private static final Logger logger = Logger.getLogger(ExtractedContentViewer.class.getName());

    private static final BlackboardAttribute.Type TSK_ASSOCIATED_ARTIFACT_TYPE = new BlackboardAttribute.Type(TSK_ASSOCIATED_ARTIFACT);
    public static final BlackboardAttribute.Type TSK_ACCOUNT_TYPE = new BlackboardAttribute.Type(BlackboardAttribute.ATTRIBUTE_TYPE.TSK_ACCOUNT_TYPE);

    private ExtractedContentPanel panel;
    private volatile Node currentNode = null;
    private IndexedText currentSource = null;

    /**
     * Constructs a content viewer that displays the indexed text associated
     * with a file or an artifact, possibly marked up with HTML to highlight
     * keyword hits.
     */
    public ExtractedContentViewer() {
    }

    /**
     * Sets the node displayed by the content viewer.
     *
     * @param node The node to display
     */
    @Override
    public void setNode(final Node node) {
        // Clear the viewer.
        if (node == null) {
            currentNode = null;
            resetComponent();
            return;
        }

        /*
         * This deals with the known bug with an unknown cause where setNode is
         * sometimes called twice for the same node.
         */
        if (node == currentNode) {
            return;
        } else {
            currentNode = node;
        }

        /*
         * Assemble a collection of all of the indexed text "sources" for the
         * node.
         */
        List<IndexedText> sources = new ArrayList<>();
        Lookup nodeLookup = node.getLookup();
        
        /**
         * Pull the search results, file, artifact and report objects (if any)
         * from the lookup.
         */
        AdHocQueryResult adHocQueryResult = nodeLookup.lookup(AdHocQueryResult.class);
        AbstractFile file = nodeLookup.lookup(AbstractFile.class);
        BlackboardArtifact artifact = nodeLookup.lookup(BlackboardArtifact.class);
        Report report = nodeLookup.lookup(Report.class);
        
        /*
         * First, get text with highlighted hits if this node is for a search
         * result.
         */
        IndexedText highlightedHitText = null;
        if (adHocQueryResult != null) {
            /*
             * The node is an ad hoc search result node.
             */
            highlightedHitText = new HighlightedText(adHocQueryResult.getSolrObjectId(), adHocQueryResult.getResults());
        } else if (artifact != null) {
            if (artifact.getArtifactTypeID() == TSK_KEYWORD_HIT.getTypeID()) {
                /*
                 * The node is a keyword hit artifact node.
                 */
                try {
                    highlightedHitText = new HighlightedText(artifact);
                } catch (TskCoreException ex) {
                    logger.log(Level.SEVERE, "Failed to create HighlightedText for " + artifact, ex); //NON-NLS
                }
            } else if (artifact.getArtifactTypeID() == TSK_ACCOUNT.getTypeID() && file != null) {
                try {
                    BlackboardAttribute attribute = artifact.getAttribute(TSK_ACCOUNT_TYPE);
                    if (attribute != null && Account.Type.CREDIT_CARD.getTypeName().equals(attribute.getValueString())) {
                        /*
                         * The node is an credit card account node.
                         */
                        highlightedHitText = getAccountsText(file, nodeLookup);
                    }
                } catch (TskCoreException ex) {
                    logger.log(Level.SEVERE, "Failed to create AccountsText for " + file, ex); //NON-NLS
                }
            }
        }
        if (highlightedHitText != null) {
            sources.add(highlightedHitText);
        }

        /*
         * Next, add the "raw" (not highlighted) text, if any, for any file
         * associated with the node.
         */
        IndexedText rawContentText = null;
        if (file != null) {
            rawContentText = new RawText(file, file.getId());
            sources.add(rawContentText);
        }

        /*
         * Add the "raw" (not highlighted) text, if any, for any report
         * associated with the node.
         */
        if (report != null) {
            rawContentText = new RawText(report, report.getId());
            sources.add(rawContentText);
        }

        /*
         * Finally, add the "raw" (not highlighted) text, if any, for any
         * artifact associated with the node.
         */
        IndexedText rawArtifactText = null;
        try {
            rawArtifactText = getRawArtifactText(artifact);
            if (rawArtifactText != null) {
                sources.add(rawArtifactText);
            }
        } catch (TskCoreException ex) {
            logger.log(Level.SEVERE, "Error creating RawText for " + file, ex); //NON-NLS
        }

        // Now set the default source to be displayed.
        if (highlightedHitText != null) {
            currentSource = highlightedHitText;
        } else if (rawArtifactText != null) {
            currentSource = rawArtifactText;
        } else {
            currentSource = rawContentText;
        }

        // Push the text sources into the panel.
        for (IndexedText source : sources) {
            int currentPage = source.getCurrentPage();
            if (currentPage == 0 && source.hasNextPage()) {
                source.nextPage();
            }
        }
        panel.updateControls(currentSource);

        String contentName = "";
        if (file != null) {
            contentName = file.getName();
        }
        setPanel(contentName, sources);

    }

    static private IndexedText getRawArtifactText(BlackboardArtifact artifact) throws TskCoreException {
        IndexedText rawArtifactText = null;
        if (null != artifact) {
            /*
             * For keyword hit artifacts, add the text of the artifact that hit,
             * not the hit artifact; otherwise add the text for the artifact.
             */
            if (artifact.getArtifactTypeID() == TSK_KEYWORD_HIT.getTypeID()
                    || artifact.getArtifactTypeID() == TSK_ACCOUNT.getTypeID()) {

                BlackboardAttribute attribute = artifact.getAttribute(TSK_ASSOCIATED_ARTIFACT_TYPE);
                if (attribute != null) {
                    long artifactId = attribute.getValueLong();
                    BlackboardArtifact associatedArtifact = Case.getCurrentCase().getSleuthkitCase().getBlackboardArtifact(artifactId);
                    rawArtifactText = new RawText(associatedArtifact, associatedArtifact.getArtifactID());

                }

            } else {
                rawArtifactText = new RawText(artifact, artifact.getArtifactID());
            }
        }
        return rawArtifactText;
    }

    static private IndexedText getAccountsText(Content content, Lookup nodeLookup) throws TskCoreException {
        /*
         * get all the credit card artifacts
         */
        //if the node had artifacts in the lookup use them, other wise look up all credit card artifacts for the content.
        Collection<? extends BlackboardArtifact> artifacts = nodeLookup.lookupAll(BlackboardArtifact.class);
        artifacts = (artifacts == null || artifacts.isEmpty())
                ? content.getArtifacts(TSK_ACCOUNT)
                : artifacts;

        return new AccountsText(content.getId(), artifacts);
    }

    private void scrollToCurrentHit() {
        final IndexedText source = panel.getSelectedSource();
        if (source == null || !source.isSearchable()) {
            return;
        }

        panel.scrollToAnchor(source.getAnchorPrefix() + Integer.toString(source.currentItem()));
    }

    @Override
    public String getTitle() {
        return NbBundle.getMessage(this.getClass(), "ExtractedContentViewer.getTitle");
    }

    @Override
    public String getToolTip() {
        return NbBundle.getMessage(this.getClass(), "ExtractedContentViewer.toolTip");
    }

    @Override
    public DataContentViewer createInstance() {
        return new ExtractedContentViewer();
    }

    @Override
    public synchronized Component getComponent() {
        if (panel == null) {
            panel = new ExtractedContentPanel();
            panel.addPrevMatchControlListener(new PrevFindActionListener());
            panel.addNextMatchControlListener(new NextFindActionListener());
            panel.addPrevPageControlListener(new PrevPageActionListener());
            panel.addNextPageControlListener(new NextPageActionListener());
            panel.addSourceComboControlListener(new SourceChangeActionListener());
        }
        return panel;
    }

    @Override
    public void resetComponent() {

        panel.resetDisplay();
        currentNode = null;
        currentSource = null;
    }

    @Override
    public boolean isSupported(Node node) {
        if (node == null) {
            return false;
        }

        /*
         * If the lookup of the node contains an ad hoc search result object,
         * then there must be indexed text that produced the hit.
         */
        AdHocQueryResult adHocQueryResult = node.getLookup().lookup(AdHocQueryResult.class);
        if (adHocQueryResult != null) {
            return true;
        }

        /*
         * If the lookup of the node contains either a keyword hit artifact or a
         * credit card account artifact from a credit card account numbers
         * search, then there must be indexed text that produced the hit(s).
         */
        BlackboardArtifact artifact = node.getLookup().lookup(BlackboardArtifact.class);
        if (artifact != null) {
            final int artifactTypeID = artifact.getArtifactTypeID();
            if (artifactTypeID == TSK_KEYWORD_HIT.getTypeID()) {
                return true;
            } else if (artifactTypeID == TSK_ACCOUNT.getTypeID()) {
                try {
                    BlackboardAttribute attribute = artifact.getAttribute(TSK_ACCOUNT_TYPE);
                    if (attribute != null && Account.Type.CREDIT_CARD.getTypeName().equals(attribute.getValueString())) {
                        return true;
                    }
                } catch (TskCoreException ex) {
                    /*
                     * If there was an error checking the account type, fall
                     * back to the check below for the file associated with the
                     * account (if there is one).
                     */
                    logger.log(Level.SEVERE, "Error getting TSK_ACCOUNT_TYPE attribute from artifact " + artifact.getArtifactID(), ex);
                }
            }
        }

        /*
         * If the lookup of the node contains a file, check to see if there is
         * indexed text for the file. Note that there should be a file in the
         * lookup of all nodes except artifact nodes that are associated with a
         * data source instead of a file.
         */
        AbstractFile file = node.getLookup().lookup(AbstractFile.class);
        if (file != null && solrHasContent(file.getId())) {
            return true;
        }

        /*
         * If the lookup of the node contains an artifact that is neither a
         * keyword hit artifact nor a credit card account artifact, and the
         * artifact is not associated with a file, check to see if there is
         * indexed text for the artifact.
         */
        if (artifact != null) {
            return solrHasContent(artifact.getArtifactID());
        }

<<<<<<< HEAD
        /*
         * If the lookup of the node contains no artifacts or file but does
         * contain a report, check to see if there is indexed text for the
         * report.
         */
        Report report = node.getLookup().lookup(Report.class);
        if (report != null) {
            return solrHasContent(report.getId());
        }

        /*
         * If the lookup of the node contains neither ad hoc search results, nor
         * artifacts, nor a file, there is no indexed text.
         */
=======
>>>>>>> 5a7820ae
        return false;
    }

    @Override
    public int isPreferred(Node node) {
        BlackboardArtifact artifact = node.getLookup().lookup(BlackboardArtifact.class);
        if (artifact == null) {
            return 4;
        } else if (artifact.getArtifactTypeID() == BlackboardArtifact.ARTIFACT_TYPE.TSK_KEYWORD_HIT.getTypeID()) {
            return 6;
        } else if (artifact.getArtifactTypeID() == BlackboardArtifact.ARTIFACT_TYPE.TSK_ACCOUNT.getTypeID()) {
            try {
                BlackboardAttribute attribute = artifact.getAttribute(TSK_ACCOUNT_TYPE);
                if (attribute != null && Account.Type.CREDIT_CARD.getTypeName().equals(attribute.getValueString())) {
                    return 6;
                } else {
                    return 4;
                }
            } catch (TskCoreException ex) {
                logger.log(Level.SEVERE, "Error getting TSK_ACCOUNT_TYPE attribute from artifact " + artifact.getArtifactID(), ex);
                return 4;
            }
        } else {
            return 4;
        }
    }

    /**
     * Set the MarkupSources for the panel to display (safe to call even if the
     * panel hasn't been created yet)
     *
     * @param contentName The name of the content to be displayed
     * @param sources     A list of IndexedText that have different 'views' of
     *                    the content.
     */
    private void setPanel(String contentName, List<IndexedText> sources) {
        if (panel != null) {
            panel.setSources(contentName, sources);
        }
    }

    /**
     * Check if Solr has extracted content for a given node
     *
     * @param objectId
     *
     * @return true if Solr has content, else false
     */
    private boolean solrHasContent(Long objectId) {
        final Server solrServer = KeywordSearch.getServer();
        if (solrServer.coreIsOpen() == false) {
            return false;
        }

        try {
            return solrServer.queryIsIndexed(objectId);
        } catch (NoOpenCoreException | KeywordSearchModuleException ex) {
            logger.log(Level.SEVERE, "Error querying Solr server", ex); //NON-NLS
            return false;
        }
    }

    private class NextFindActionListener implements ActionListener {

        @Override
        public void actionPerformed(ActionEvent e) {
            IndexedText source = panel.getSelectedSource();
            if (source == null) {
                // reset
                panel.updateControls(null);
                return;
            }
            final boolean hasNextItem = source.hasNextItem();
            final boolean hasNextPage = source.hasNextPage();
            int indexVal;
            if (hasNextItem || hasNextPage) {
                if (!hasNextItem) {
                    //flip the page
                    nextPage();
                    indexVal = source.currentItem();
                } else {
                    indexVal = source.nextItem();
                }

                //scroll
                panel.scrollToAnchor(source.getAnchorPrefix() + Integer.toString(indexVal));

                //update display
                panel.updateCurrentMatchDisplay(source.currentItem());
                panel.updateTotaMatcheslDisplay(source.getNumberHits());

                //update controls if needed
                if (!source.hasNextItem() && !source.hasNextPage()) {
                    panel.enableNextMatchControl(false);
                }
                if (source.hasPreviousItem() || source.hasPreviousPage()) {
                    panel.enablePrevMatchControl(true);
                }
            }
        }
    }

    private class PrevFindActionListener implements ActionListener {

        @Override
        public void actionPerformed(ActionEvent e) {
            IndexedText source = panel.getSelectedSource();
            final boolean hasPreviousItem = source.hasPreviousItem();
            final boolean hasPreviousPage = source.hasPreviousPage();
            int indexVal;
            if (hasPreviousItem || hasPreviousPage) {
                if (!hasPreviousItem) {
                    //flip the page
                    previousPage();
                    indexVal = source.currentItem();
                } else {
                    indexVal = source.previousItem();
                }

                //scroll
                panel.scrollToAnchor(source.getAnchorPrefix() + Integer.toString(indexVal));

                //update display
                panel.updateCurrentMatchDisplay(source.currentItem());
                panel.updateTotaMatcheslDisplay(source.getNumberHits());

                //update controls if needed
                if (!source.hasPreviousItem() && !source.hasPreviousPage()) {
                    panel.enablePrevMatchControl(false);
                }
                if (source.hasNextItem() || source.hasNextPage()) {
                    panel.enableNextMatchControl(true);
                }
            }
        }
    }

    private class SourceChangeActionListener implements ActionListener {

        @Override
        public void actionPerformed(ActionEvent e) {
            currentSource = panel.getSelectedSource();

            if (currentSource == null) {
                //TODO might need to reset something
                return;
            }

            panel.updateControls(currentSource);
            panel.updateSearchControls(currentSource);
        }
    }

    private void nextPage() {
        // we should never have gotten here -- reset
        if (currentSource == null) {
            panel.updateControls(null);
            return;
        }

        if (currentSource.hasNextPage()) {
            currentSource.nextPage();

            //set new text
            panel.setCursor(Cursor.getPredefinedCursor(Cursor.WAIT_CURSOR));
            panel.refreshCurrentMarkup();
            panel.setCursor(null);

            //update display
            panel.updateCurrentPageDisplay(currentSource.getCurrentPage());

            //scroll to current selection
            ExtractedContentViewer.this.scrollToCurrentHit();

            //update controls if needed
            if (!currentSource.hasNextPage()) {
                panel.enableNextPageControl(false);
            }
            if (currentSource.hasPreviousPage()) {
                panel.enablePrevPageControl(true);
            }

            panel.updateSearchControls(currentSource);
        }
    }

    private void previousPage() {
        // reset, we should have never gotten here if null
        if (currentSource == null) {
            panel.updateControls(null);
            return;
        }

        if (currentSource.hasPreviousPage()) {
            currentSource.previousPage();

            //set new text
            panel.setCursor(Cursor.getPredefinedCursor(Cursor.WAIT_CURSOR));
            panel.refreshCurrentMarkup();
            panel.setCursor(null);

            //update display
            panel.updateCurrentPageDisplay(currentSource.getCurrentPage());

            //scroll to current selection
            ExtractedContentViewer.this.scrollToCurrentHit();

            //update controls if needed
            if (!currentSource.hasPreviousPage()) {
                panel.enablePrevPageControl(false);
            }
            if (currentSource.hasNextPage()) {
                panel.enableNextPageControl(true);
            }

            panel.updateSearchControls(currentSource);

        }
    }

    private class NextPageActionListener implements ActionListener {

        @Override
        public void actionPerformed(ActionEvent e) {
            nextPage();
        }
    }

    private class PrevPageActionListener implements ActionListener {

        @Override
        public void actionPerformed(ActionEvent e) {
            previousPage();
        }
    }
}<|MERGE_RESOLUTION|>--- conflicted
+++ resolved
@@ -352,7 +352,6 @@
             return solrHasContent(artifact.getArtifactID());
         }
 
-<<<<<<< HEAD
         /*
          * If the lookup of the node contains no artifacts or file but does
          * contain a report, check to see if there is indexed text for the
@@ -365,10 +364,8 @@
 
         /*
          * If the lookup of the node contains neither ad hoc search results, nor
-         * artifacts, nor a file, there is no indexed text.
-         */
-=======
->>>>>>> 5a7820ae
+         * artifacts, nor a file, nor a report, there is no indexed text.
+         */
         return false;
     }
 
