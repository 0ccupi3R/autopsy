--- conflicted
+++ resolved
@@ -54,17 +54,9 @@
     private final Server solrServer = KeywordSearch.getServer();
     private static final SolrFieldsVisitor SOLR_FIELDS_VISITOR = new SolrFieldsVisitor();
     private static Ingester instance;
-
-<<<<<<< HEAD
-    //for ingesting chunk as SolrInputDocument (non-content-streaming, by-pass tika)
-    //TODO use a streaming way to add content to /update handler
-    private static final int MAX_DOC_CHUNK_SIZE = 32 * 1024;
-    private static final String ENCODING = "UTF-8"; //NON-NLS
-=======
     private static final int MAX_EXTR_TEXT_CHARS = 512 * 1024; //chars
     private static final int SINGLE_READ_CHARS = 1024;
     private static final int EXTRA_CHARS = 128;
->>>>>>> 837eb147
 
     private Ingester() {
     }
