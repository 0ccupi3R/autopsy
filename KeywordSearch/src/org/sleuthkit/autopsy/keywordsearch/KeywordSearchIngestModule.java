--- conflicted
+++ resolved
@@ -36,11 +36,9 @@
 
 import org.openide.util.NbBundle;
 import org.sleuthkit.autopsy.coreutils.Logger;
-
 import javax.swing.SwingUtilities;
 import javax.swing.SwingWorker;
 import javax.swing.Timer;
-
 import org.apache.tika.Tika;
 import org.netbeans.api.progress.aggregate.AggregateProgressFactory;
 import org.netbeans.api.progress.aggregate.AggregateProgressHandle;
@@ -77,7 +75,7 @@
  * ingest update interval) Runs a periodic keyword / regular expression search
  * on currently configured lists for ingest and writes results to blackboard
  * Reports interesting events to Inbox and to viewers
- * <p/>
+ *
  * Registered as a module in layer.xml
  */
 public final class KeywordSearchIngestModule extends IngestModuleAbstractFile {
@@ -98,9 +96,7 @@
         int getTime() {
             return time;
         }
-    }
-
-    ;
+    };
     private static final Logger logger = Logger.getLogger(KeywordSearchIngestModule.class.getName());
     public static final String MODULE_NAME = NbBundle.getMessage(KeywordSearchIngestModule.class,
                                                                  "KeywordSearchIngestModule.moduleName");
@@ -139,7 +135,7 @@
     private KeywordSearchIngestSimplePanel simpleConfigPanel;
     private KeywordSearchConfigurationPanel advancedConfigPanel;
     private Tika tikaFormatDetector;
-
+    
 
     private enum IngestStatus {
         TEXT_INGESTED,   /// Text was extracted by knowing file type and text_ingested
@@ -148,9 +144,7 @@
         SKIPPED_ERROR_INDEXING, ///< File was skipped because index engine had problems
         SKIPPED_ERROR_TEXTEXTRACT, ///< File was skipped because of text extraction issues
         SKIPPED_ERROR_IO    ///< File was skipped because of IO issues reading it
-    }
-
-    ;
+    };
     private Map<Long, IngestStatus> ingestStatus;
 
     //private constructor to ensure singleton instance 
@@ -184,10 +178,9 @@
             curDataSourceIds.add(fileSourceId);
 
         } catch (TskCoreException ex) {
-            logger.log(Level.SEVERE,
-                       "Error getting image id of file processed by keyword search: " + abstractFile.getName(), ex);
-        }
-
+            logger.log(Level.SEVERE, "Error getting image id of file processed by keyword search: " + abstractFile.getName(), ex);
+        }
+        
         if (abstractFile.getType().equals(TskData.TSK_DB_FILES_TYPE_ENUM.VIRTUAL_DIR)) {
             //skip indexing of virtual dirs (no content, no real name) - will index children files
             return ProcessResult.OK;
@@ -199,13 +192,14 @@
             //notify depending module that keyword search (would) encountered error for this file
             ingestStatus.put(abstractFile.getId(), IngestStatus.SKIPPED_ERROR_IO);
             return ProcessResult.ERROR;
-        } else if (KeywordSearchSettings.getSkipKnown() && abstractFile.getKnown().equals(FileKnown.KNOWN)) {
+        } 
+        else if (KeywordSearchSettings.getSkipKnown() && abstractFile.getKnown().equals(FileKnown.KNOWN)) {
             //index meta-data only
             indexer.indexFile(abstractFile, false);
             return ProcessResult.OK;
         }
 
-        processedFiles = true;
+        processedFiles = true;        
 
         //check if it's time to commit after previous processing
         checkRunCommitSearch();
@@ -346,6 +340,7 @@
     /**
      * Initializes the module for new ingest run Sets up threads, timers,
      * retrieves settings, keyword lists to run on
+     *
      */
     @Override
     public void init(IngestModuleInit initContext) {
@@ -364,12 +359,7 @@
             if (!server.isRunning()) {
                 String msg = NbBundle.getMessage(this.getClass(), "KeywordSearchIngestModule.init.badInitMsg");
                 logger.log(Level.SEVERE, msg);
-<<<<<<< HEAD
                 String details = NbBundle.getMessage(this.getClass(), "KeywordSearchIngestModule.init.tryStopSolrMsg", msg);
-=======
-                String details = NbBundle
-                        .getMessage(this.getClass(), "KeywordSearchIngestModule.init.tryStopSolrMsg", msg);
->>>>>>> 3cb5405c
                 services.postMessage(IngestMessage.createErrorMessage(++messageID, instance, msg, details));
                 return;
 
@@ -412,16 +402,8 @@
         initKeywords();
 
         if (keywords.isEmpty() || keywordLists.isEmpty()) {
-<<<<<<< HEAD
             services.postMessage(IngestMessage.createWarningMessage(++messageID, instance, NbBundle.getMessage(this.getClass(), "KeywordSearchIngestModule.init.noKwInLstMsg"),
                     NbBundle.getMessage(this.getClass(), "KeywordSearchIngestModule.init.onlyIdxKwSkipMsg")));
-=======
-            services.postMessage(IngestMessage.createWarningMessage(++messageID, instance,
-                                                                    NbBundle.getMessage(this.getClass(),
-                                                                                        "KeywordSearchIngestModule.init.noKwInLstMsg"),
-                                                                    NbBundle.getMessage(this.getClass(),
-                                                                                        "KeywordSearchIngestModule.init.onlyIdxKwSkipMsg")));
->>>>>>> 3cb5405c
         }
 
         processedFiles = false;
@@ -460,13 +442,14 @@
     @Override
     public javax.swing.JPanel getSimpleConfiguration(String context) {
         KeywordSearchListsXML.getCurrent().reload();
-
+        
         if (null == simpleConfigPanel) {
-            simpleConfigPanel = new KeywordSearchIngestSimplePanel();
-        } else {
+           simpleConfigPanel = new KeywordSearchIngestSimplePanel();  
+        }
+        else {
             simpleConfigPanel.load();
         }
-
+        
         return simpleConfigPanel;
     }
 
@@ -475,7 +458,7 @@
         if (advancedConfigPanel == null) {
             advancedConfigPanel = new KeywordSearchConfigurationPanel();
         }
-
+        
         advancedConfigPanel.load();
         return advancedConfigPanel;
     }
@@ -485,7 +468,7 @@
         if (advancedConfigPanel != null) {
             advancedConfigPanel.store();
         }
-
+        
         if (simpleConfigPanel != null) {
             simpleConfigPanel.load();
         }
@@ -563,7 +546,6 @@
         }
 
         StringBuilder msg = new StringBuilder();
-<<<<<<< HEAD
         msg.append("<table border=0><tr><td>").append(NbBundle.getMessage(this.getClass(), "KeywordSearchIngestModule.postIndexSummary.knowFileHeaderLbl")).append("</td><td>").append(text_ingested).append("</td></tr>");
         msg.append("<tr><td>").append(NbBundle.getMessage(this.getClass(), "KeywordSearchIngestModule.postIndexSummary.fileGenStringsHead")).append("</td><td>").append(strings_ingested).append("</td></tr>");
         msg.append("<tr><td>").append(NbBundle.getMessage(this.getClass(), "KeywordSearchIngestModule.postIndexSummary.mdOnlyLbl")).append("</td><td>").append(metadata_ingested).append("</td></tr>");
@@ -581,44 +563,6 @@
         else if (error_io + error_text > 0) {
             MessageNotifyUtil.Notify.warn(NbBundle.getMessage(this.getClass(), "KeywordSearchIngestModule.postIndexSummary.kwIdxWarnMsgTitle"),
                     NbBundle.getMessage(this.getClass(), "KeywordSearchIngestModule.postIndexSummary.idxErrReadFilesMsg"));
-=======
-        msg.append("<table border=0><tr><td>")
-           .append(NbBundle.getMessage(this.getClass(), "KeywordSearchIngestModule.postIndexSummary.knowFileHeaderLbl"))
-           .append("</td><td>").append(text_ingested).append("</td></tr>");
-        msg.append("<tr><td>").append(NbBundle.getMessage(this.getClass(),
-                                                          "KeywordSearchIngestModule.postIndexSummary.fileGenStringsHead"))
-           .append("</td><td>").append(strings_ingested).append("</td></tr>");
-        msg.append("<tr><td>")
-           .append(NbBundle.getMessage(this.getClass(), "KeywordSearchIngestModule.postIndexSummary.mdOnlyLbl"))
-           .append("</td><td>").append(metadata_ingested).append("</td></tr>");
-        msg.append("<tr><td>")
-           .append(NbBundle.getMessage(this.getClass(), "KeywordSearchIngestModule.postIndexSummary.idxErrLbl"))
-           .append("</td><td>").append(error_index).append("</td></tr>");
-        msg.append("<tr><td>")
-           .append(NbBundle.getMessage(this.getClass(), "KeywordSearchIngestModule.postIndexSummary.errTxtLbl"))
-           .append("</td><td>").append(error_text).append("</td></tr>");
-        msg.append("<tr><td>")
-           .append(NbBundle.getMessage(this.getClass(), "KeywordSearchIngestModule.postIndexSummary.errIoLbl"))
-           .append("</td><td>").append(error_io).append("</td></tr>");
-        msg.append("</table>");
-        String indexStats = msg.toString();
-        logger.log(Level.INFO, "Keyword Indexing Completed: " + indexStats);
-        services.postMessage(IngestMessage.createMessage(++messageID, MessageType.INFO, this,
-                                                         NbBundle.getMessage(this.getClass(),
-                                                                             "KeywordSearchIngestModule.postIndexSummary.kwIdxResultsLbl"),
-                                                         indexStats));
-        if (error_index > 0) {
-            MessageNotifyUtil.Notify.error(NbBundle.getMessage(this.getClass(),
-                                                               "KeywordSearchIngestModule.postIndexSummary.kwIdxErrsTitle"),
-                                           NbBundle.getMessage(this.getClass(),
-                                                               "KeywordSearchIngestModule.postIndexSummary.kwIdxErrMsgFiles",
-                                                               error_index));
-        } else if (error_io + error_text > 0) {
-            MessageNotifyUtil.Notify.warn(NbBundle.getMessage(this.getClass(),
-                                                              "KeywordSearchIngestModule.postIndexSummary.kwIdxWarnMsgTitle"),
-                                          NbBundle.getMessage(this.getClass(),
-                                                              "KeywordSearchIngestModule.postIndexSummary.idxErrReadFilesMsg"));
->>>>>>> 3cb5405c
         }
     }
 
@@ -754,8 +698,8 @@
          * streaming) from the file Divide the file into chunks and index the
          * chunks
          *
-         * @param aFile          file to extract strings from, divide into chunks and
-         *                       index
+         * @param aFile file to extract strings from, divide into chunks and
+         * index
          * @param detectedFormat mime-type detected, or null if none detected
          * @return true if the file was text_ingested, false otherwise
          * @throws IngesterException exception thrown if indexing failed
@@ -787,7 +731,7 @@
          * Extract strings using heuristics from the file and add to index.
          *
          * @param aFile file to extract strings from, divide into chunks and
-         *              index
+         * index
          * @return true if the file was text_ingested, false otherwise
          */
         private boolean extractStringsAndIndex(AbstractFile aFile) {
@@ -796,16 +740,12 @@
                     ingestStatus.put(aFile.getId(), IngestStatus.STRINGS_INGESTED);
                     return true;
                 } else {
-                    logger.log(Level.WARNING,
-                               "Failed to extract strings and ingest, file '" + aFile.getName() + "' (id: " + aFile
-                                       .getId() + ").");
+                    logger.log(Level.WARNING, "Failed to extract strings and ingest, file '" + aFile.getName() + "' (id: " + aFile.getId() + ").");
                     ingestStatus.put(aFile.getId(), IngestStatus.SKIPPED_ERROR_TEXTEXTRACT);
                     return false;
                 }
             } catch (IngesterException ex) {
-                logger.log(Level.WARNING,
-                           "Failed to extract strings and ingest, file '" + aFile.getName() + "' (id: " + aFile.getId()
-                                   + ").", ex);
+                logger.log(Level.WARNING, "Failed to extract strings and ingest, file '" + aFile.getName() + "' (id: " + aFile.getId() + ").", ex);
                 ingestStatus.put(aFile.getId(), IngestStatus.SKIPPED_ERROR_INDEXING);
                 return false;
             }
@@ -815,9 +755,9 @@
          * Check with every extractor if it supports the file with the detected
          * format
          *
-         * @param aFile          file to check for
+         * @param aFile file to check for
          * @param detectedFormat mime-type with detected format (such as
-         *                       text/plain) or null if not detected
+         * text/plain) or null if not detected
          * @return true if text extraction is supported
          */
         private boolean isTextExtractSupported(AbstractFile aFile, String detectedFormat) {
@@ -833,18 +773,17 @@
         /**
          * Adds the file to the index. Detects file type, calls extractors, etc.
          *
-         * @param aFile        File to analyze
+         * @param aFile File to analyze
          * @param indexContent False if only metadata should be text_ingested. True if
-         *                     content and metadata should be index.
+         * content and metadata should be index.
          */
         private void indexFile(AbstractFile aFile, boolean indexContent) {
             //logger.log(Level.INFO, "Processing AbstractFile: " + abstractFile.getName());
 
-            TskData.TSK_DB_FILES_TYPE_ENUM aType = aFile.getType();
-
+            TskData.TSK_DB_FILES_TYPE_ENUM aType = aFile.getType(); 
+            
             // unallocated and unused blocks can only have strings extracted from them. 
-            if ((aType.equals(TskData.TSK_DB_FILES_TYPE_ENUM.UNALLOC_BLOCKS) || aType
-                    .equals(TskData.TSK_DB_FILES_TYPE_ENUM.UNUSED_BLOCKS))) {
+            if ((aType.equals(TskData.TSK_DB_FILES_TYPE_ENUM.UNALLOC_BLOCKS) || aType.equals(TskData.TSK_DB_FILES_TYPE_ENUM.UNUSED_BLOCKS))) {
                 extractStringsAndIndex(aFile);
             }
 
@@ -854,7 +793,8 @@
                 try {
                     ingester.ingest(aFile, false); //meta-data only
                     ingestStatus.put(aFile.getId(), IngestStatus.METADATA_INGESTED);
-                } catch (IngesterException ex) {
+                } 
+                catch (IngesterException ex) {
                     ingestStatus.put(aFile.getId(), IngestStatus.SKIPPED_ERROR_INDEXING);
                     logger.log(Level.WARNING, "Unable to index meta-data for file: " + aFile.getId(), ex);
                 }
@@ -867,9 +807,11 @@
             try {
                 is = new ReadContentInputStream(aFile);
                 detectedFormat = tikaFormatDetector.detect(is, aFile.getName());
-            } catch (Exception e) {
+            } 
+            catch (Exception e) {
                 logger.log(Level.WARNING, "Could not detect format using tika for file: " + aFile, e);
-            } finally {
+            } 
+            finally {
                 if (is != null) {
                     try {
                         is.close();
@@ -879,9 +821,9 @@
                     }
                 }
             }
-
+            
             // @@@ Add file type signature to blackboard here
-
+            
             //logger.log(Level.INFO, "Detected format: " + aFile.getName() + " " + detectedFormat);
 
             // we skip archive formats that are opened by the archive module. 
@@ -890,7 +832,8 @@
                 try {
                     ingester.ingest(aFile, false); //meta-data only
                     ingestStatus.put(aFile.getId(), IngestStatus.METADATA_INGESTED);
-                } catch (IngesterException ex) {
+                } 
+                catch (IngesterException ex) {
                     ingestStatus.put(aFile.getId(), IngestStatus.SKIPPED_ERROR_INDEXING);
                     logger.log(Level.WARNING, "Unable to index meta-data for file: " + aFile.getId(), ex);
                 }
@@ -903,9 +846,7 @@
                 try {
                     //logger.log(Level.INFO, "indexing: " + aFile.getName());
                     if (!extractTextAndIndex(aFile, detectedFormat)) {
-                        logger.log(Level.WARNING,
-                                   "Failed to extract text and ingest, file '" + aFile.getName() + "' (id: " + aFile
-                                           .getId() + ").");
+                        logger.log(Level.WARNING, "Failed to extract text and ingest, file '" + aFile.getName() + "' (id: " + aFile.getId() + ").");
                         ingestStatus.put(aFile.getId(), IngestStatus.SKIPPED_ERROR_TEXTEXTRACT);
                     } else {
                         ingestStatus.put(aFile.getId(), IngestStatus.TEXT_INGESTED);
@@ -968,32 +909,15 @@
                 logger.log(Level.INFO, "Pending start of new searcher");
             }
 
-<<<<<<< HEAD
             final String displayName = NbBundle.getMessage(this.getClass(), "KeywordSearchIngestModule.doInBackGround.displayName") +
                     (finalRun ? (" - "+ NbBundle.getMessage(this.getClass(), "KeywordSearchIngestModule.doInBackGround.finalizeMsg")) : "");
             progressGroup = AggregateProgressFactory.createSystemHandle(displayName + (" ("+
                     NbBundle.getMessage(this.getClass(), "KeywordSearchIngestModule.doInBackGround.pendingMsg") +")"), null, new Cancellable() {
-=======
-            final String displayName =
-                    NbBundle.getMessage(this.getClass(), "KeywordSearchIngestModule.doInBackGround.displayName") +
-                            (finalRun ? (" - " + NbBundle.getMessage(this.getClass(),
-                                                                     "KeywordSearchIngestModule.doInBackGround.finalizeMsg"))
-                                      : "");
-            progressGroup = AggregateProgressFactory.createSystemHandle(displayName + (" (" +
-                    NbBundle.getMessage(this.getClass(), "KeywordSearchIngestModule.doInBackGround.pendingMsg") + ")"),
-                                                                        null, new Cancellable() {
->>>>>>> 3cb5405c
                 @Override
                 public boolean cancel() {
                     logger.log(Level.INFO, "Cancelling the searcher by user.");
                     if (progressGroup != null) {
-<<<<<<< HEAD
                         progressGroup.setDisplayName(displayName + " ("+ NbBundle.getMessage(this.getClass(), "KeywordSearchIngestModule.doInBackGround.cancelMsg") +"...)");
-=======
-                        progressGroup.setDisplayName(displayName + " (" + NbBundle
-                                .getMessage(this.getClass(), "KeywordSearchIngestModule.doInBackGround.cancelMsg")
-                                                             + "...)");
->>>>>>> 3cb5405c
                     }
                     return Searcher.this.cancel(true);
                 }
@@ -1033,8 +957,7 @@
 
                 for (Keyword keywordQuery : keywords) {
                     if (this.isCancelled()) {
-                        logger.log(Level.INFO,
-                                   "Cancel detected, bailing before new keyword processed: " + keywordQuery.getQuery());
+                        logger.log(Level.INFO, "Cancel detected, bailing before new keyword processed: " + keywordQuery.getQuery());
                         return null;
                     }
 
@@ -1054,15 +977,15 @@
                     boolean isRegex = !keywordQuery.isLiteral();
                     if (isRegex) {
                         del = new TermComponentQuery(keywordQuery);
-                    } else {
+                    } 
+                    else {
                         del = new LuceneQuery(keywordQuery);
-                        del.escape();
+                        del.escape();    
                     }
 
                     //limit search to currently ingested data sources
                     //set up a filter with 1 or more image ids OR'ed
-                    final KeywordQueryFilter dataSourceFilter = new KeywordQueryFilter(
-                            KeywordQueryFilter.FilterType.DATA_SOURCE, curDataSourceIds);
+                    final KeywordQueryFilter dataSourceFilter = new KeywordQueryFilter(KeywordQueryFilter.FilterType.DATA_SOURCE, curDataSourceIds);
                     del.addFilter(dataSourceFilter);
 
                     Map<String, List<ContentHit>> queryResult = null;
@@ -1076,8 +999,7 @@
                         //likely case has closed and threads are being interrupted
                         return null;
                     } catch (CancellationException e) {
-                        logger.log(Level.INFO,
-                                   "Cancel detected, bailing during keyword query: " + keywordQuery.getQuery());
+                        logger.log(Level.INFO, "Cancel detected, bailing during keyword query: " + keywordQuery.getQuery());
                         return null;
                     } catch (Exception e) {
                         logger.log(Level.WARNING, "Error performing query: " + keywordQuery.getQuery(), e);
@@ -1110,11 +1032,10 @@
                         for (final Keyword hitTerm : newResults.keySet()) {
                             //checking for cancellation between results
                             if (this.isCancelled()) {
-                                logger.log(Level.INFO, "Cancel detected, bailing before new hit processed for query: "
-                                        + keywordQuery.getQuery());
+                                logger.log(Level.INFO, "Cancel detected, bailing before new hit processed for query: " + keywordQuery.getQuery());
                                 return null;
                             }
-
+                            
                             // update progress display
                             String hitDisplayStr = hitTerm.getQuery();
                             if (hitDisplayStr.length() > 50) {
@@ -1124,17 +1045,15 @@
                             //subProgresses[keywordsSearched].progress(unitProgress);
 
                             // this returns the unique files in the set with the first chunk that has a hit
-                            Map<AbstractFile, Integer> contentHitsFlattened = ContentHit
-                                    .flattenResults(newResults.get(hitTerm));
+                            Map<AbstractFile, Integer> contentHitsFlattened = ContentHit.flattenResults(newResults.get(hitTerm));
                             for (final AbstractFile hitFile : contentHitsFlattened.keySet()) {
-
+                                
                                 // get the snippet for the first hit in the file
                                 String snippet = null;
                                 final String snippetQuery = KeywordSearchUtil.escapeLuceneQuery(hitTerm.getQuery());
                                 int chunkId = contentHitsFlattened.get(hitFile);
                                 try {
-                                    snippet = LuceneQuery
-                                            .querySnippet(snippetQuery, hitFile.getId(), chunkId, isRegex, true);
+                                    snippet = LuceneQuery.querySnippet(snippetQuery, hitFile.getId(), chunkId, isRegex, true);
                                 } catch (NoOpenCoreException e) {
                                     logger.log(Level.WARNING, "Error querying snippet: " + snippetQuery, e);
                                     //no reason to continue
@@ -1145,12 +1064,9 @@
                                 }
 
                                 // write the blackboard artifact for this keyword in this file
-                                KeywordWriteResult written = del
-                                        .writeToBlackBoard(hitTerm.getQuery(), hitFile, snippet, listName);
+                                KeywordWriteResult written = del.writeToBlackBoard(hitTerm.getQuery(), hitFile, snippet, listName);
                                 if (written == null) {
-                                    logger.log(Level.WARNING,
-                                               "BB artifact for keyword hit not written, file: " + hitFile + ", hit: "
-                                                       + hitTerm.toString());
+                                    logger.log(Level.WARNING, "BB artifact for keyword hit not written, file: " + hitFile + ", hit: " + hitTerm.toString());
                                     continue;
                                 }
 
@@ -1163,22 +1079,13 @@
                                     //final int hitFiles = newResults.size();
 
                                     if (!keywordQuery.isLiteral()) {
-<<<<<<< HEAD
                                         subjectSb.append(NbBundle.getMessage(this.getClass(), "KeywordSearchIngestModule.regExpHitLbl"));
                                     } else {
                                         subjectSb.append(NbBundle.getMessage(this.getClass(), "KeywordSearchIngestModule.kwHitLbl"));
-=======
-                                        subjectSb.append(NbBundle.getMessage(this.getClass(),
-                                                                             "KeywordSearchIngestModule.regExpHitLbl"));
-                                    } else {
-                                        subjectSb.append(NbBundle.getMessage(this.getClass(),
-                                                                             "KeywordSearchIngestModule.kwHitLbl"));
->>>>>>> 3cb5405c
                                     }
                                     //subjectSb.append("<");
                                     String uniqueKey = null;
-                                    BlackboardAttribute attr = written
-                                            .getAttribute(BlackboardAttribute.ATTRIBUTE_TYPE.TSK_KEYWORD.getTypeID());
+                                    BlackboardAttribute attr = written.getAttribute(BlackboardAttribute.ATTRIBUTE_TYPE.TSK_KEYWORD.getTypeID());
                                     if (attr != null) {
                                         final String keyword = attr.getValueString();
                                         subjectSb.append(keyword);
@@ -1192,87 +1099,49 @@
                                     detailsSb.append("<table border='0' cellpadding='4' width='280'>");
                                     //hit
                                     detailsSb.append("<tr>");
-<<<<<<< HEAD
                                     detailsSb.append(NbBundle.getMessage(this.getClass(), "KeywordSearchIngestModule.kwHitLThLbl"));
                                     detailsSb.append("<td>").append(EscapeUtil.escapeHtml(attr.getValueString())).append("</td>");
-=======
-                                    detailsSb.append(NbBundle.getMessage(this.getClass(),
-                                                                         "KeywordSearchIngestModule.kwHitLThLbl"));
-                                    detailsSb.append("<td>").append(EscapeUtil.escapeHtml(attr.getValueString()))
-                                             .append("</td>");
->>>>>>> 3cb5405c
                                     detailsSb.append("</tr>");
 
                                     //preview
-                                    attr = written.getAttribute(
-                                            BlackboardAttribute.ATTRIBUTE_TYPE.TSK_KEYWORD_PREVIEW.getTypeID());
+                                    attr = written.getAttribute(BlackboardAttribute.ATTRIBUTE_TYPE.TSK_KEYWORD_PREVIEW.getTypeID());
                                     if (attr != null) {
                                         detailsSb.append("<tr>");
-<<<<<<< HEAD
                                         detailsSb.append(NbBundle.getMessage(this.getClass(), "KeywordSearchIngestModule.previewThLbl"));
                                         detailsSb.append("<td>").append(EscapeUtil.escapeHtml(attr.getValueString())).append("</td>");
-=======
-                                        detailsSb.append(NbBundle.getMessage(this.getClass(),
-                                                                             "KeywordSearchIngestModule.previewThLbl"));
-                                        detailsSb.append("<td>").append(EscapeUtil.escapeHtml(attr.getValueString()))
-                                                 .append("</td>");
->>>>>>> 3cb5405c
                                         detailsSb.append("</tr>");
 
                                     }
 
                                     //file
                                     detailsSb.append("<tr>");
-<<<<<<< HEAD
                                     detailsSb.append(NbBundle.getMessage(this.getClass(), "KeywordSearchIngestModule.fileThLbl"));
                                     detailsSb.append("<td>").append(hitFile.getParentPath()).append(hitFile.getName()).append("</td>");
-=======
-                                    detailsSb.append(NbBundle.getMessage(this.getClass(),
-                                                                         "KeywordSearchIngestModule.fileThLbl"));
-                                    detailsSb.append("<td>").append(hitFile.getParentPath()).append(hitFile.getName())
-                                             .append("</td>");
->>>>>>> 3cb5405c
 
                                     detailsSb.append("</tr>");
 
 
                                     //list
-                                    attr = written
-                                            .getAttribute(BlackboardAttribute.ATTRIBUTE_TYPE.TSK_SET_NAME.getTypeID());
+                                    attr = written.getAttribute(BlackboardAttribute.ATTRIBUTE_TYPE.TSK_SET_NAME.getTypeID());
                                     detailsSb.append("<tr>");
-<<<<<<< HEAD
                                     detailsSb.append(NbBundle.getMessage(this.getClass(), "KeywordSearchIngestModule.listThLbl"));
-=======
-                                    detailsSb.append(NbBundle.getMessage(this.getClass(),
-                                                                         "KeywordSearchIngestModule.listThLbl"));
->>>>>>> 3cb5405c
                                     detailsSb.append("<td>").append(attr.getValueString()).append("</td>");
                                     detailsSb.append("</tr>");
 
                                     //regex
                                     if (!keywordQuery.isLiteral()) {
-                                        attr = written.getAttribute(
-                                                BlackboardAttribute.ATTRIBUTE_TYPE.TSK_KEYWORD_REGEXP.getTypeID());
+                                        attr = written.getAttribute(BlackboardAttribute.ATTRIBUTE_TYPE.TSK_KEYWORD_REGEXP.getTypeID());
                                         if (attr != null) {
                                             detailsSb.append("<tr>");
-<<<<<<< HEAD
                                             detailsSb.append(NbBundle.getMessage(this.getClass(), "KeywordSearchIngestModule.regExThLbl"));
-=======
-                                            detailsSb.append(NbBundle.getMessage(this.getClass(),
-                                                                                 "KeywordSearchIngestModule.regExThLbl"));
->>>>>>> 3cb5405c
                                             detailsSb.append("<td>").append(attr.getValueString()).append("</td>");
                                             detailsSb.append("</tr>");
 
                                         }
                                     }
                                     detailsSb.append("</table>");
-
-                                    services.postMessage(IngestMessage.createDataMessage(++messageID, instance,
-                                                                                         subjectSb.toString(),
-                                                                                         detailsSb.toString(),
-                                                                                         uniqueKey,
-                                                                                         written.getArtifact()));
+                                
+                                    services.postMessage(IngestMessage.createDataMessage(++messageID, instance, subjectSb.toString(), detailsSb.toString(), uniqueKey, written.getArtifact()));
                                 }
                             } //for each file hit
 
@@ -1282,8 +1151,7 @@
 
                         //update artifact browser
                         if (!newArtifacts.isEmpty()) {
-                            services.fireModuleDataEvent(
-                                    new ModuleDataEvent(MODULE_NAME, ARTIFACT_TYPE.TSK_KEYWORD_HIT, newArtifacts));
+                            services.fireModuleDataEvent(new ModuleDataEvent(MODULE_NAME, ARTIFACT_TYPE.TSK_KEYWORD_HIT, newArtifacts));
                         }
                     } //if has results
 
@@ -1333,7 +1201,6 @@
         //perform all essential cleanup that needs to be done right AFTER doInBackground() returns
         //without relying on done() method that is not guaranteed to run after background thread completes
         //NEED to call this method always right before doInBackground() returns
-
         /**
          * Performs the cleanup that needs to be done right AFTER
          * doInBackground() returns without relying on done() method that is not
@@ -1371,8 +1238,7 @@
 
         //calculate new results but substracting results already obtained in this ingest
         //update currentResults map with the new results
-        private Map<Keyword, List<ContentHit>> filterResults(Map<String, List<ContentHit>> queryResult,
-                                                             boolean isRegex) {
+        private Map<Keyword, List<ContentHit>> filterResults(Map<String, List<ContentHit>> queryResult, boolean isRegex) {
             Map<Keyword, List<ContentHit>> newResults = new HashMap<Keyword, List<ContentHit>>();
 
             for (String termResult : queryResult.keySet()) {
