<?xml version="1.1" encoding="UTF-8" ?>

<Form version="1.5" maxVersion="1.7" type="org.netbeans.modules.form.forminfo.JPanelFormInfo">
  <Properties>
    <Property name="preferredSize" type="java.awt.Dimension" editor="org.netbeans.beaninfo.editors.DimensionEditor">
      <Dimension value="[172, 57]"/>
    </Property>
  </Properties>
  <AuxValues>
    <AuxValue name="FormSettings_autoResourcing" type="java.lang.Integer" value="1"/>
    <AuxValue name="FormSettings_autoSetComponentName" type="java.lang.Boolean" value="false"/>
    <AuxValue name="FormSettings_generateFQN" type="java.lang.Boolean" value="true"/>
    <AuxValue name="FormSettings_generateMnemonicsCode" type="java.lang.Boolean" value="false"/>
    <AuxValue name="FormSettings_i18nAutoMode" type="java.lang.Boolean" value="true"/>
    <AuxValue name="FormSettings_layoutCodeTarget" type="java.lang.Integer" value="1"/>
    <AuxValue name="FormSettings_listenerGenerationStyle" type="java.lang.Integer" value="0"/>
    <AuxValue name="FormSettings_variablesLocal" type="java.lang.Boolean" value="false"/>
    <AuxValue name="FormSettings_variablesModifier" type="java.lang.Integer" value="2"/>
  </AuxValues>

  <Layout>
    <DimensionLayout dim="0">
      <Group type="103" groupAlignment="0" attributes="0">
          <Component id="jSeparator1" alignment="0" pref="295" max="32767" attributes="0"/>
          <Group type="102" alignment="1" attributes="0">
              <EmptySpace min="-2" max="-2" attributes="0"/>
              <Component id="jLabel1" min="-2" max="-2" attributes="0"/>
              <EmptySpace pref="133" max="32767" attributes="0"/>
          </Group>
          <Component id="jSeparator2" alignment="1" pref="295" max="32767" attributes="0"/>
          <Group type="102" alignment="0" attributes="0">
              <Component id="skipKnownCheckBox" min="-2" max="-2" attributes="0"/>
              <EmptySpace min="-2" max="-2" attributes="0"/>
          </Group>
          <Component id="listsScrollPane" alignment="0" min="0" pref="0" max="32767" attributes="1"/>
      </Group>
    </DimensionLayout>
    <DimensionLayout dim="1">
      <Group type="103" groupAlignment="0" attributes="0">
          <Group type="102" alignment="0" attributes="0">
              <Component id="jLabel1" min="-2" max="-2" attributes="0"/>
              <EmptySpace max="-2" attributes="0"/>
              <Component id="jSeparator1" min="-2" pref="4" max="-2" attributes="0"/>
              <EmptySpace max="-2" attributes="0"/>
<<<<<<< HEAD
              <Component id="listsScrollPane" pref="118" max="32767" attributes="0"/>
              <EmptySpace max="-2" attributes="0"/>
              <Component id="jSeparator2" min="-2" max="-2" attributes="1"/>
              <EmptySpace min="-2" max="-2" attributes="0"/>
              <Component id="skipKnownCheckBox" min="-2" max="-2" attributes="1"/>
              <EmptySpace min="-2" pref="0" max="-2" attributes="0"/>
=======
              <Component id="listsScrollPane" pref="27" max="32767" attributes="0"/>
>>>>>>> db5e80fb
          </Group>
      </Group>
    </DimensionLayout>
  </Layout>
  <SubComponents>
    <Container class="javax.swing.JScrollPane" name="listsScrollPane">
      <Properties>
        <Property name="border" type="javax.swing.border.Border" editor="org.netbeans.modules.form.editors2.BorderEditor">
          <Border info="org.netbeans.modules.form.compat2.border.EmptyBorderInfo">
            <EmptyBorder/>
          </Border>
        </Property>
      </Properties>
      <AuxValues>
        <AuxValue name="autoScrollPane" type="java.lang.Boolean" value="true"/>
      </AuxValues>

      <Layout class="org.netbeans.modules.form.compat2.layouts.support.JScrollPaneSupportLayout"/>
      <SubComponents>
        <Component class="javax.swing.JTable" name="listsTable">
          <Properties>
            <Property name="background" type="java.awt.Color" editor="org.netbeans.beaninfo.editors.ColorEditor">
              <Color blue="f0" green="f0" red="f0" type="rgb"/>
            </Property>
            <Property name="model" type="javax.swing.table.TableModel" editor="org.netbeans.modules.form.editors2.TableModelEditor">
              <Table columnCount="0" rowCount="0"/>
            </Property>
            <Property name="showHorizontalLines" type="boolean" value="false"/>
            <Property name="showVerticalLines" type="boolean" value="false"/>
          </Properties>
        </Component>
      </SubComponents>
    </Container>
    <Component class="javax.swing.JLabel" name="jLabel1">
      <Properties>
        <Property name="text" type="java.lang.String" editor="org.netbeans.modules.i18n.form.FormI18nStringEditor">
          <ResourceString bundle="org/sleuthkit/autopsy/keywordsearch/Bundle.properties" key="KeywordSearchIngestSimplePanel.jLabel1.text" replaceFormat="org.openide.util.NbBundle.getMessage({sourceFileName}.class, &quot;{key}&quot;)"/>
        </Property>
      </Properties>
    </Component>
    <Component class="javax.swing.JSeparator" name="jSeparator1">
    </Component>
    <Component class="javax.swing.JSeparator" name="jSeparator2">
    </Component>
    <Component class="javax.swing.JCheckBox" name="skipKnownCheckBox">
      <Properties>
        <Property name="text" type="java.lang.String" editor="org.netbeans.modules.i18n.form.FormI18nStringEditor">
          <ResourceString bundle="org/sleuthkit/autopsy/keywordsearch/Bundle.properties" key="KeywordSearchIngestSimplePanel.skipKnownCheckBox.text" replaceFormat="org.openide.util.NbBundle.getMessage({sourceFileName}.class, &quot;{key}&quot;)"/>
        </Property>
        <Property name="toolTipText" type="java.lang.String" editor="org.netbeans.modules.i18n.form.FormI18nStringEditor">
          <ResourceString bundle="org/sleuthkit/autopsy/keywordsearch/Bundle.properties" key="KeywordSearchIngestSimplePanel.skipKnownCheckBox.toolTipText" replaceFormat="org.openide.util.NbBundle.getMessage({sourceFileName}.class, &quot;{key}&quot;)"/>
        </Property>
      </Properties>
      <Events>
        <EventHandler event="actionPerformed" listener="java.awt.event.ActionListener" parameters="java.awt.event.ActionEvent" handler="skipKnownCheckBoxActionPerformed"/>
      </Events>
    </Component>
  </SubComponents>
</Form><|MERGE_RESOLUTION|>--- conflicted
+++ resolved
@@ -21,16 +21,11 @@
   <Layout>
     <DimensionLayout dim="0">
       <Group type="103" groupAlignment="0" attributes="0">
-          <Component id="jSeparator1" alignment="0" pref="295" max="32767" attributes="0"/>
+          <Component id="jSeparator1" alignment="0" pref="172" max="32767" attributes="0"/>
           <Group type="102" alignment="1" attributes="0">
               <EmptySpace min="-2" max="-2" attributes="0"/>
               <Component id="jLabel1" min="-2" max="-2" attributes="0"/>
-              <EmptySpace pref="133" max="32767" attributes="0"/>
-          </Group>
-          <Component id="jSeparator2" alignment="1" pref="295" max="32767" attributes="0"/>
-          <Group type="102" alignment="0" attributes="0">
-              <Component id="skipKnownCheckBox" min="-2" max="-2" attributes="0"/>
-              <EmptySpace min="-2" max="-2" attributes="0"/>
+              <EmptySpace max="32767" attributes="0"/>
           </Group>
           <Component id="listsScrollPane" alignment="0" min="0" pref="0" max="32767" attributes="1"/>
       </Group>
@@ -42,16 +37,7 @@
               <EmptySpace max="-2" attributes="0"/>
               <Component id="jSeparator1" min="-2" pref="4" max="-2" attributes="0"/>
               <EmptySpace max="-2" attributes="0"/>
-<<<<<<< HEAD
-              <Component id="listsScrollPane" pref="118" max="32767" attributes="0"/>
-              <EmptySpace max="-2" attributes="0"/>
-              <Component id="jSeparator2" min="-2" max="-2" attributes="1"/>
-              <EmptySpace min="-2" max="-2" attributes="0"/>
-              <Component id="skipKnownCheckBox" min="-2" max="-2" attributes="1"/>
-              <EmptySpace min="-2" pref="0" max="-2" attributes="0"/>
-=======
               <Component id="listsScrollPane" pref="27" max="32767" attributes="0"/>
->>>>>>> db5e80fb
           </Group>
       </Group>
     </DimensionLayout>
@@ -94,20 +80,5 @@
     </Component>
     <Component class="javax.swing.JSeparator" name="jSeparator1">
     </Component>
-    <Component class="javax.swing.JSeparator" name="jSeparator2">
-    </Component>
-    <Component class="javax.swing.JCheckBox" name="skipKnownCheckBox">
-      <Properties>
-        <Property name="text" type="java.lang.String" editor="org.netbeans.modules.i18n.form.FormI18nStringEditor">
-          <ResourceString bundle="org/sleuthkit/autopsy/keywordsearch/Bundle.properties" key="KeywordSearchIngestSimplePanel.skipKnownCheckBox.text" replaceFormat="org.openide.util.NbBundle.getMessage({sourceFileName}.class, &quot;{key}&quot;)"/>
-        </Property>
-        <Property name="toolTipText" type="java.lang.String" editor="org.netbeans.modules.i18n.form.FormI18nStringEditor">
-          <ResourceString bundle="org/sleuthkit/autopsy/keywordsearch/Bundle.properties" key="KeywordSearchIngestSimplePanel.skipKnownCheckBox.toolTipText" replaceFormat="org.openide.util.NbBundle.getMessage({sourceFileName}.class, &quot;{key}&quot;)"/>
-        </Property>
-      </Properties>
-      <Events>
-        <EventHandler event="actionPerformed" listener="java.awt.event.ActionListener" parameters="java.awt.event.ActionEvent" handler="skipKnownCheckBoxActionPerformed"/>
-      </Events>
-    </Component>
   </SubComponents>
 </Form>