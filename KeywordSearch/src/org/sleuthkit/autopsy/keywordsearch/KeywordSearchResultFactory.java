/*
 * Autopsy Forensic Browser
 *
 * Copyright 2011 Basis Technology Corp.
 * Contact: carrier <at> sleuthkit <dot> org
 *
 * Licensed under the Apache License, Version 2.0 (the "License");
 * you may not use this file except in compliance with the License.
 * You may obtain a copy of the License at
 *
 *     http://www.apache.org/licenses/LICENSE-2.0
 *
 * Unless required by applicable law or agreed to in writing, software
 * distributed under the License is distributed on an "AS IS" BASIS,
 * WITHOUT WARRANTIES OR CONDITIONS OF ANY KIND, either express or implied.
 * See the License for the specific language governing permissions and
 * limitations under the License.
 */
package org.sleuthkit.autopsy.keywordsearch;

import java.awt.EventQueue;
import java.util.ArrayList;
import java.util.Collection;
import java.util.Iterator;
import java.util.LinkedHashMap;
import java.util.List;
import java.util.Map;
import java.util.concurrent.locks.Lock;
import java.util.concurrent.locks.ReentrantReadWriteLock;
import java.util.logging.Level;
import java.util.logging.Logger;
import javax.swing.SwingUtilities;
import javax.swing.SwingWorker;
import org.netbeans.api.progress.ProgressHandle;
import org.netbeans.api.progress.ProgressHandleFactory;
import org.openide.nodes.ChildFactory;
import org.openide.nodes.Children;
import org.openide.nodes.Node;
import org.openide.util.Cancellable;
import org.openide.util.Lookup;
import org.openide.util.lookup.Lookups;
import org.sleuthkit.autopsy.corecomponentinterfaces.DataResultViewer;
import org.sleuthkit.autopsy.datamodel.AbstractFsContentNode;
import org.sleuthkit.autopsy.datamodel.AbstractFsContentNode.FsContentPropertyType;
import org.sleuthkit.autopsy.datamodel.KeyValueNode;
import org.sleuthkit.autopsy.ingest.IngestManager;
import org.sleuthkit.autopsy.ingest.ServiceDataEvent;
import org.sleuthkit.autopsy.keywordsearch.KeywordSearchQueryManager.Presentation;
import org.sleuthkit.datamodel.AbstractFile;
import org.sleuthkit.datamodel.BlackboardArtifact;
import org.sleuthkit.datamodel.BlackboardArtifact.ARTIFACT_TYPE;
import org.sleuthkit.datamodel.BlackboardAttribute;
import org.sleuthkit.datamodel.Content;
import org.sleuthkit.datamodel.FsContent;
import org.sleuthkit.datamodel.TskData.TSK_DB_FILES_TYPE_ENUM;

/**
 *
 * factory produces top level nodes with query
 * responsible for assembling nodes and columns in the right way
 * and performing lazy queries as needed
 */
public class KeywordSearchResultFactory extends ChildFactory<KeyValueQuery> {

    //common properties (superset of all Node properties) to be displayed as columns
    //these are merged with FsContentPropertyType defined properties
    public static enum CommonPropertyTypes {

        KEYWORD {

            @Override
            public String toString() {
                return BlackboardAttribute.ATTRIBUTE_TYPE.TSK_KEYWORD.getDisplayName();
            }
        },
        REGEX {

            @Override
            public String toString() {
                return BlackboardAttribute.ATTRIBUTE_TYPE.TSK_KEYWORD_REGEXP.getDisplayName();
            }
        },
        MATCH {

            @Override
            public String toString() {
                return "File Name";
            }
        },
        CONTEXT {

            @Override
            public String toString() {
                return BlackboardAttribute.ATTRIBUTE_TYPE.TSK_KEYWORD_PREVIEW.getDisplayName();
            }
        },
    }
    private Presentation presentation;
    private List<Keyword> queries;
    private Collection<KeyValueQuery> things;
    private static final Logger logger = Logger.getLogger(KeywordSearchResultFactory.class.getName());

    KeywordSearchResultFactory(List<Keyword> queries, Collection<KeyValueQuery> things, Presentation presentation) {
        this.queries = queries;
        this.things = things;
        this.presentation = presentation;
    }

    KeywordSearchResultFactory(Keyword query, Collection<KeyValueQuery> things, Presentation presentation) {
        queries = new ArrayList<Keyword>();
        queries.add(query);
        this.presentation = presentation;
        this.things = things;
    }

    /**
     * call this at least for the parent Node, to make sure all common 
     * properties are displayed as columns (since we are doing lazy child Node load
     * we need to preinitialize properties when sending parent Node)
     * @param toSet property set map for a Node
     */
    public static void initCommonProperties(Map<String, Object> toSet) {
        CommonPropertyTypes[] commonTypes = CommonPropertyTypes.values();
        final int COMMON_PROPS_LEN = commonTypes.length;
        for (int i = 0; i < COMMON_PROPS_LEN; ++i) {
            toSet.put(commonTypes[i].toString(), "");
        }

        FsContentPropertyType[] fsTypes = FsContentPropertyType.values();
        final int FS_PROPS_LEN = fsTypes.length;
        for (int i = 0; i < FS_PROPS_LEN; ++i) {
            toSet.put(fsTypes[i].toString(), "");
        }

    }

    public static void setCommonProperty(Map<String, Object> toSet, CommonPropertyTypes type, String value) {
        final String typeStr = type.toString();
        toSet.put(typeStr, value);
    }

    public static void setCommonProperty(Map<String, Object> toSet, CommonPropertyTypes type, Boolean value) {
        final String typeStr = type.toString();
        toSet.put(typeStr, value);
    }

    @Override
    protected boolean createKeys(List<KeyValueQuery> toPopulate) {
        int id = 0;
        if (presentation == Presentation.DETAIL) {
            Iterator<KeyValueQuery> it = things.iterator();
            for (Keyword keyword : queries) {
                Map<String, Object> map = new LinkedHashMap<String, Object>();
                final String query = keyword.getQuery();
                initCommonProperties(map);
                setCommonProperty(map, CommonPropertyTypes.KEYWORD, query);
                setCommonProperty(map, CommonPropertyTypes.REGEX, Boolean.valueOf(!keyword.isLiteral()));
                KeyValueQuery kvq = null;
                if (it.hasNext()) {
                    kvq = it.next();
                }
                toPopulate.add(new KeyValueQuery(query, map, ++id, kvq.getQuery()));
            }
        } else {
            for (KeyValueQuery thing : things) {
                //Map<String, Object> map = new LinkedHashMap<String, Object>();
                Map<String, Object> map = thing.getMap();
                initCommonProperties(map);
                final String query = thing.getName();
                setCommonProperty(map, CommonPropertyTypes.KEYWORD, query);
                setCommonProperty(map, CommonPropertyTypes.REGEX, Boolean.valueOf(!thing.getQuery().isEscaped()));
                //toPopulate.add(new KeyValue(query, map, ++id));
                toPopulate.add(thing);
            }
        }

        return true;
    }

    @Override
    protected Node createNodeForKey(KeyValueQuery thing) {
        ChildFactory<KeyValueQuery> childFactory = null;

        if (presentation == Presentation.COLLAPSE) {
            childFactory = new ResultCollapsedChildFactory(thing);
            final Node ret = new KeyValueNode(thing, Children.create(childFactory, true));
            SwingUtilities.invokeLater(new Runnable() {

                @Override
                public void run() {
                    for (DataResultViewer view : Lookup.getDefault().lookupAll(DataResultViewer.class)) {
                        view.expandNode(ret);
                    }
                }
            });
            return ret;
        } else {

            childFactory = new ResulTermsMatchesChildFactory(things);
            return new KeyValueNode(thing, Children.create(childFactory, true));
        }
    }

    /**
     * factory produces collapsed view of all fscontent matches per query
     * the node produced is a child node
     * The factory actually executes query.
     */
    class ResultCollapsedChildFactory extends ChildFactory<KeyValueQuery> {

        KeyValueQuery queryThing;

        ResultCollapsedChildFactory(KeyValueQuery queryThing) {
            this.queryThing = queryThing;
        }

        @Override
        protected boolean createKeys(List<KeyValueQuery> toPopulate) {
            //final String origQuery = queryThing.getName();
            final KeyValueQuery queryThingQuery = queryThing;
            final KeywordSearchQuery tcq = queryThingQuery.getQuery();

            if (!tcq.validate()) {
                //TODO mark the particular query node RED
                return false;
            }

            //execute the query and get fscontents matching
            Map<String, List<ContentHit>> tcqRes;
            try {
                tcqRes = tcq.performQuery();
            } catch (NoOpenCoreException ex) {
                logger.log(Level.WARNING, "Could not perform the query. ", ex);
                return false;
            }
            final Map<AbstractFile, Integer> hitContents = ContentHit.flattenResults(tcqRes);

            //get listname
            String listName = "";
            KeywordSearchList list = KeywordSearchListsXML.getCurrent().getListWithKeyword(tcq.getQueryString());
            if (list != null) {
                listName = list.getName();
            }

            final boolean literal_query = tcq.isEscaped();

            int resID = 0;
            for (final AbstractFile f : hitContents.keySet()) {
                final int previewChunk = hitContents.get(f);
                //get unique match result files
                Map<String, Object> resMap = new LinkedHashMap<String, Object>();
                setCommonProperty(resMap, CommonPropertyTypes.MATCH, f.getName());

                try {
                    String snippet;
                    
                    String snippetQuery = null;

                    if (literal_query) {
                        snippetQuery = tcq.getEscapedQueryString();
                    } else {
                        //in regex, to generate the preview snippet
                        //just pick any term that hit that file (since we are compressing result view)
                        String hit = null;
                        //find the first hit for this file 
                        for (String hitKey : tcqRes.keySet()) {
                            List<ContentHit> chits = tcqRes.get(hitKey);
                            for (ContentHit chit : chits) {
                                if (chit.getContent().equals(f)) {
                                    hit = hitKey;
                                    break;
                                }
                            }
                            if (hit != null) {
                                break;
                            }
                        }
                        if (hit != null) {
                            snippetQuery = KeywordSearchUtil.escapeLuceneQuery(hit, true, false);
                        }
                    }

                    if (snippetQuery != null) {
                        snippet = LuceneQuery.querySnippet(snippetQuery, f.getId(), previewChunk, !literal_query, true);
                        setCommonProperty(resMap, CommonPropertyTypes.CONTEXT, snippet);
                    }
                } catch (NoOpenCoreException ex) {
                    logger.log(Level.WARNING, "Could not perform the snippet query. ", ex);
                    return false;
                }

                if (f.getType() == TSK_DB_FILES_TYPE_ENUM.FS) {
                    AbstractFsContentNode.fillPropertyMap(resMap, (FsContent) f);
                }

                final String highlightQueryEscaped = getHighlightQuery(tcq, literal_query, tcqRes, f);
                toPopulate.add(new KeyValueQueryContent(f.getName(), resMap, ++resID, f, highlightQueryEscaped, tcq, previewChunk, tcqRes));
            }
            //write to bb
            //cannot reuse snippet in ResultWriter
            //because for regex searches in UI we compress results by showing a file per regex once (even if multiple term hits)
            //whereas in bb we write every hit per file separately
            new ResultWriter(tcqRes, tcq, listName).execute();


            return true;
        }

        private String getHighlightQuery(KeywordSearchQuery tcq, boolean literal_query, Map<String, List<ContentHit>> tcqRes, AbstractFile f) {
            String highlightQueryEscaped = null;
            if (literal_query) {
                //literal, treat as non-regex, non-term component query
                highlightQueryEscaped = tcq.getQueryString();
            } else {
                //construct a Solr query using aggregated terms to get highlighting
                //the query is executed later on demand
                StringBuilder highlightQuery = new StringBuilder();

                if (tcqRes.keySet().size() == 1) {
                    //simple case, no need to process subqueries and do special escaping
                    String term = tcqRes.keySet().iterator().next();
                    highlightQuery.append(term);
                } else {
                    //find terms for this file hit
                    List<String> hitTerms = new ArrayList<String>();
                    for (String term : tcqRes.keySet()) {
                        List<ContentHit> hitList = tcqRes.get(term);

                        for (ContentHit h : hitList) {
                            if (h.getContent().equals(f)) {
                                hitTerms.add(term);
                                break; //go to next term
                            }
                        }
                    }

                    final int lastTerm = hitTerms.size() - 1;
                    int curTerm = 0;
                    for (String term : hitTerms) {
                        //escape subqueries, they shouldn't be escaped again later
                        final String termS = KeywordSearchUtil.escapeLuceneQuery(term, true, false);
                        highlightQuery.append("\"");
                        highlightQuery.append(termS);
                        highlightQuery.append("\"");
                        if (lastTerm != curTerm) {
                            highlightQuery.append(" "); //acts as OR ||
                            //force HIGHLIGHT_FIELD_REGEX index and stored content
                            //in each term after first. First term taken care by HighlightedMatchesSource
                            highlightQuery.append(LuceneQuery.HIGHLIGHT_FIELD_REGEX).append(":");
                        }

                        ++curTerm;
                    }
                }
                //String highlightQueryEscaped = KeywordSearchUtil.escapeLuceneQuery(highlightQuery.toString());
                highlightQueryEscaped = highlightQuery.toString();
            }

            return highlightQueryEscaped;
        }

        @Override
        protected Node createNodeForKey(KeyValueQuery thing) {
            //return new KeyValueNode(thing, Children.LEAF);
            //return new KeyValueNode(thing, Children.create(new ResultFilesChildFactory(thing), true));
            final KeyValueQueryContent thingContent = (KeyValueQueryContent) thing;
            final Content content = thingContent.getContent();
            final String queryStr = thingContent.getQueryStr();
            final int previewChunk = thingContent.getPreviewChunk();
            Map<String, List<ContentHit>> hits = thingContent.getHits();

            Node kvNode = new KeyValueNode(thingContent, Children.LEAF, Lookups.singleton(content));
            //wrap in KeywordSearchFilterNode for the markup content, might need to override FilterNode for more customization
            HighlightedMatchesSource highlights = new HighlightedMatchesSource(content, queryStr, !thingContent.getQuery().isEscaped(), false, hits);
            return new KeywordSearchFilterNode(highlights, kvNode, queryStr, previewChunk);

        }
    }

    /**
     * factory produces top level result nodes showing *exact* regex match result
     */
    class ResulTermsMatchesChildFactory extends ChildFactory<KeyValueQuery> {

        Collection<KeyValueQuery> things;

        ResulTermsMatchesChildFactory(Collection<KeyValueQuery> things) {
            this.things = things;
        }

        @Override
        protected boolean createKeys(List<KeyValueQuery> toPopulate) {
            return toPopulate.addAll(things);
        }

        @Override
        protected Node createNodeForKey(KeyValueQuery thing) {
            //return new KeyValueNode(thing, Children.LEAF);
            return new KeyValueNode(thing, Children.create(new ResultFilesChildFactory(thing), true));
        }

        /**
         * Child factory that produces 2nd level child nodes showing files with matches
         */
        class ResultFilesChildFactory extends ChildFactory<KeyValueQuery> {

            private KeyValueQuery thing;

            ResultFilesChildFactory(KeyValueQuery thing) {
                this.thing = thing;
            }

            @Override
            protected boolean createKeys(List<KeyValueQuery> toPopulate) {
                //use Lucene query to get files with regular expression match result
                final String keywordQuery = thing.getName();
                LuceneQuery filesQuery = new LuceneQuery(keywordQuery);
                filesQuery.escape();

                Map<String, List<ContentHit>> matchesRes;
                try {
                    matchesRes = filesQuery.performQuery();
                } catch (NoOpenCoreException ex) {
                    logger.log(Level.WARNING, "Could not perform the query. ", ex);
                    return false;
                }

                //get unique match result files
                final Map<AbstractFile, Integer> uniqueMatches = ContentHit.flattenResults(matchesRes);

                int resID = 0;

                final KeywordSearchQuery origQuery = thing.getQuery();

                for (final AbstractFile f : uniqueMatches.keySet()) {
                    final int previewChunkId = uniqueMatches.get(f);
                    Map<String, Object> resMap = new LinkedHashMap<String, Object>();
                    if (f.getType() == TSK_DB_FILES_TYPE_ENUM.FS) {
                        AbstractFsContentNode.fillPropertyMap(resMap, (FsContent) f);
                    }
                    toPopulate.add(new KeyValueQueryContent(f.getName(), resMap, ++resID, f, keywordQuery, thing.getQuery(), previewChunkId, matchesRes));

                }
                //write to bb
                new ResultWriter(matchesRes, origQuery, "").execute();

                return true;
            }

            @Override
            protected Node createNodeForKey(KeyValueQuery thing) {
                final KeyValueQueryContent thingContent = (KeyValueQueryContent) thing;
                final Content content = thingContent.getContent();
                final String query = thingContent.getQueryStr();
                final int previewChunk = thingContent.getPreviewChunk();
                final Map<String, List<ContentHit>> hits = thingContent.getHits();


                Node kvNode = new KeyValueNode(thingContent, Children.LEAF, Lookups.singleton(content));
                //wrap in KeywordSearchFilterNode for the markup content
                HighlightedMatchesSource highlights = new HighlightedMatchesSource(content, query, !thingContent.getQuery().isEscaped(), hits);
                return new KeywordSearchFilterNode(highlights, kvNode, query, previewChunk);
            }
        }
    }

    /*
     * custom KeyValue that also stores retrieved Content and query used
     */
    class KeyValueQueryContent extends KeyValueQuery {

        private Content content;
        private String queryStr;
        private KeywordSearchQuery query;
        private int previewChunk;
        private Map<String, List<ContentHit>> hits;

        Content getContent() {
            return content;
        }

        String getQueryStr() {
            return queryStr;
        }

        int getPreviewChunk() {
            return previewChunk;
        }

        Map<String, List<ContentHit>> getHits() {
            return hits;
        }

        public KeyValueQueryContent(String name, Map<String, Object> map, int id, Content content, String queryStr, KeywordSearchQuery query, int previewChunk, Map<String, List<ContentHit>> hits) {
            super(name, map, id, query);
            this.content = content;
            this.queryStr = queryStr;
            this.previewChunk = previewChunk;
            this.hits = hits;
        }
    }

    /**
     * worker for writing results to bb, with progress bar, cancellation, 
     * and central registry of workers to be stopped when case is closed
     */
    static class ResultWriter extends SwingWorker<Object, Void> {

        private static List<ResultWriter> writers = new ArrayList<ResultWriter>();
        //lock utilized to enqueue writers and limit execution to 1 at a time
        private static final ReentrantReadWriteLock rwLock = new ReentrantReadWriteLock(true); //use fairness policy
        //private static final Lock writerLock = rwLock.writeLock();
        private ProgressHandle progress;
        private KeywordSearchQuery query;
        private String listName;
        private Map<String, List<ContentHit>> hits;
        final Collection<BlackboardArtifact> na = new ArrayList<BlackboardArtifact>();
        private static final int QUERY_DISPLAY_LEN = 40;

        ResultWriter(Map<String, List<ContentHit>> hits, KeywordSearchQuery query, String listName) {
            this.hits = hits;
            this.query = query;
            this.listName = listName;

        }

        protected void finalizeWorker() {
            deregisterWriter(this);

            EventQueue.invokeLater(new Runnable() {

                @Override
                public void run() {
                    progress.finish();
                }
            });


            if (!this.isCancelled() && !na.isEmpty()) {
                IngestManager.fireServiceDataEvent(new ServiceDataEvent(KeywordSearchIngestService.MODULE_NAME, ARTIFACT_TYPE.TSK_KEYWORD_HIT, na));
            }
        }

        @Override
        protected Object doInBackground() throws Exception {
            registerWriter(this); //register (synchronized on class) outside of writerLock to prevent deadlock

            //block until previous writer is done
            //writerLock.lock();
            try {
                final String queryStr = query.getQueryString();
                final String queryDisp = queryStr.length() > QUERY_DISPLAY_LEN ? queryStr.substring(0, QUERY_DISPLAY_LEN - 1) + " ..." : queryStr;
                progress = ProgressHandleFactory.createHandle("Saving results: " + queryDisp, new Cancellable() {

<<<<<<< HEAD
            progress.start(hits.keySet().size());
            int processedFiles = 0;
            for (final String hit : hits.keySet()) {
                progress.progress(hit, ++processedFiles);
                if (this.isCancelled()) {
                    break;
                }
                Map<AbstractFile, Integer> flattened = ContentHit.flattenResults(hits.get(hit));
                for (AbstractFile f : flattened.keySet()) {
                    int chunkId = flattened.get(f);
                    final String snippetQuery = KeywordSearchUtil.escapeLuceneQuery(hit, true, false);
                    String snippet = null;
                    try {
                        snippet = LuceneQuery.querySnippet(snippetQuery, f.getId(), chunkId, !query.isLiteral(), true);
                    } catch (NoOpenCoreException e) {
                        logger.log(Level.WARNING, "Error querying snippet: " + snippetQuery, e);
                        //no reason to continie
                        return null;
                    } catch (Exception e) {
                        logger.log(Level.WARNING, "Error querying snippet: " + snippetQuery, e);
                        continue;
=======
                    @Override
                    public boolean cancel() {
                        return ResultWriter.this.cancel(true);
                    }
                });

                progress.start(hits.keySet().size());
                int processedFiles = 0;
                for (final String hit : hits.keySet()) {
                    progress.progress(hit, ++processedFiles);
                    if (this.isCancelled()) {
                        break;
>>>>>>> db5e80fb
                    }
                    Map<AbstractFile, Integer> flattened = ContentHit.flattenResults(hits.get(hit));
                    for (AbstractFile f : flattened.keySet()) {
                        int chunkId = flattened.get(f);
                        final String snippetQuery = KeywordSearchUtil.escapeLuceneQuery(hit, true, false);
                        String snippet = null;
                        try {
                            snippet = LuceneQuery.querySnippet(snippetQuery, f.getId(), chunkId, !query.isLiteral(), true);
                        } catch (NoOpenCoreException e) {
                            logger.log(Level.WARNING, "Error querying snippet: " + snippetQuery, e);
                            //no reason to continie
                            return null;
                        } catch (Exception e) {
                            logger.log(Level.WARNING, "Error querying snippet: " + snippetQuery, e);
                            continue;
                        }
                        if (snippet != null) {
                            KeywordWriteResult written = query.writeToBlackBoard(hit, f, snippet, listName);
                            if (written != null) {
                                na.add(written.getArtifact());
                            }
                        }
                    }

                }
            } finally {
                //writerLock.unlock();
                finalizeWorker();
            }



            return null;
        }

        private static synchronized void registerWriter(ResultWriter writer) {
            writers.add(writer);
        }

        private static synchronized void deregisterWriter(ResultWriter writer) {
            writers.remove(writer);
        }

        static synchronized void stopAllWriters() {
            for (ResultWriter w : writers) {
                w.cancel(true);
                writers.remove(w);
            }
        }
    }
}<|MERGE_RESOLUTION|>--- conflicted
+++ resolved
@@ -552,29 +552,6 @@
                 final String queryDisp = queryStr.length() > QUERY_DISPLAY_LEN ? queryStr.substring(0, QUERY_DISPLAY_LEN - 1) + " ..." : queryStr;
                 progress = ProgressHandleFactory.createHandle("Saving results: " + queryDisp, new Cancellable() {
 
-<<<<<<< HEAD
-            progress.start(hits.keySet().size());
-            int processedFiles = 0;
-            for (final String hit : hits.keySet()) {
-                progress.progress(hit, ++processedFiles);
-                if (this.isCancelled()) {
-                    break;
-                }
-                Map<AbstractFile, Integer> flattened = ContentHit.flattenResults(hits.get(hit));
-                for (AbstractFile f : flattened.keySet()) {
-                    int chunkId = flattened.get(f);
-                    final String snippetQuery = KeywordSearchUtil.escapeLuceneQuery(hit, true, false);
-                    String snippet = null;
-                    try {
-                        snippet = LuceneQuery.querySnippet(snippetQuery, f.getId(), chunkId, !query.isLiteral(), true);
-                    } catch (NoOpenCoreException e) {
-                        logger.log(Level.WARNING, "Error querying snippet: " + snippetQuery, e);
-                        //no reason to continie
-                        return null;
-                    } catch (Exception e) {
-                        logger.log(Level.WARNING, "Error querying snippet: " + snippetQuery, e);
-                        continue;
-=======
                     @Override
                     public boolean cancel() {
                         return ResultWriter.this.cancel(true);
@@ -587,7 +564,6 @@
                     progress.progress(hit, ++processedFiles);
                     if (this.isCancelled()) {
                         break;
->>>>>>> db5e80fb
                     }
                     Map<AbstractFile, Integer> flattened = ContentHit.flattenResults(hits.get(hit));
                     for (AbstractFile f : flattened.keySet()) {
