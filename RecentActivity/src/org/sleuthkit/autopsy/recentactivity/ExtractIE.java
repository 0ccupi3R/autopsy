/*
 * Autopsy Forensic Browser
 *
 * Copyright 2011 Basis Technology Corp.
 * Contact: carrier <at> sleuthkit <dot> org
 *
 * Licensed under the Apache License, Version 2.0 (the "License");
 * you may not use this file except in compliance with the License.
 * You may obtain a copy of the License at
 *
 *     http://www.apache.org/licenses/LICENSE-2.0
 *
 * Unless required by applicable law or agreed to in writing, software
 * distributed under the License is distributed on an "AS IS" BASIS,
 * WITHOUT WARRANTIES OR CONDITIONS OF ANY KIND, either express or implied.
 * See the License for the specific language governing permissions and
 * limitations under the License.
 */
package org.sleuthkit.autopsy.recentactivity;

//IO imports
import java.io.File;
import java.io.FileInputStream;
import java.io.IOException;

// SQL imports
import java.sql.ResultSet;

//Util Imports
import java.sql.SQLException;
import java.util.ArrayList;
import java.util.HashMap;
import java.util.List;
import java.util.logging.Level;
import java.util.logging.Logger;
import java.util.Collection;
import java.util.LinkedHashMap;
import java.util.Scanner;
import java.util.regex.Matcher;
import java.util.regex.Pattern;

// TSK Imports
import org.openide.modules.InstalledFileLocator;
import org.openide.util.Exceptions;
import org.sleuthkit.autopsy.casemodule.Case;
import org.sleuthkit.autopsy.datamodel.ContentUtils;
<<<<<<< HEAD
import org.sleuthkit.autopsy.datamodel.KeyValue;
=======
import org.sleuthkit.autopsy.datamodel.KeyValueThing;
import org.sleuthkit.autopsy.ingest.IngestImageWorkerController;
import org.sleuthkit.autopsy.ingest.IngestImageWorkerController;
>>>>>>> 631b230f
import org.sleuthkit.datamodel.BlackboardArtifact;
import org.sleuthkit.datamodel.BlackboardArtifact.ARTIFACT_TYPE;
import org.sleuthkit.datamodel.BlackboardAttribute;
import org.sleuthkit.datamodel.BlackboardAttribute.ATTRIBUTE_TYPE;
import org.sleuthkit.datamodel.FsContent;
import org.sleuthkit.datamodel.SleuthkitCase;
import org.sleuthkit.datamodel.TskException;

public class ExtractIE { // implements BrowserActivity {

    private static final Logger logger = Logger.getLogger(ExtractIE.class.getName());
    private String indexDatQueryStr = "select * from tsk_files where name LIKE '%index.dat%'";
    
    //sleauthkit db handle
    SleuthkitCase tempDb;
    
    //paths set in init()
    private String PASCO_RESULTS_PATH;
    private String PASCO_LIB_PATH;
    
    //Results List to be referenced/used outside the class
    public ArrayList<HashMap<String, Object>> PASCO_RESULTS_LIST = new ArrayList<HashMap<String, Object>>();
    //Look Up Table  that holds Pasco2 results
    private HashMap<String, Object> PASCO_RESULTS_LUT;
    private KeyValue IE_PASCO_LUT = new KeyValue(BrowserType.IE.name(), BrowserType.IE.getType());
    public LinkedHashMap<String, Object> IE_OBJ;

    
    boolean pascoFound = false;

    public ExtractIE(List<String> image, IngestImageWorkerController controller) {
        init(image, controller);
    }

    //@Override
    public KeyValue getRecentActivity() {
        return IE_PASCO_LUT;
    }

    private void init(List<String> image, IngestImageWorkerController controller) {
        final Case currentCase = Case.getCurrentCase();
        final String caseDir = Case.getCurrentCase().getCaseDirectory();
        PASCO_RESULTS_PATH = caseDir + File.separator + "recentactivity" + File.separator + "results";

        logger.log(Level.INFO, "Pasco results path: " + PASCO_RESULTS_PATH);
        
         final File pascoRoot = InstalledFileLocator.getDefault().locate("pasco2", ExtractIE.class.getPackage().getName(), false);
         if (pascoRoot == null) {
             logger.log(Level.SEVERE, "Pasco2 not found");
             pascoFound = false;
             return;
         }
         else {
             pascoFound = true;
         }
         
        final String pascoHome = pascoRoot.getAbsolutePath();
        logger.log(Level.INFO, "Pasco2 home: " + pascoHome);
             
        PASCO_LIB_PATH  = pascoHome + File.separator + "pasco2.jar" + File.pathSeparator
            + pascoHome + File.separator + "*";

        try {
            File resultsDir = new File(PASCO_RESULTS_PATH);
            resultsDir.mkdirs();

            Collection<FsContent> FsContentCollection;
            tempDb = currentCase.getSleuthkitCase();
            String allFS = new String();
            for(String img : image)
            {
               allFS += " and fs_obj_id = '" + img + "'";
            }
            ResultSet rs = tempDb.runQuery(indexDatQueryStr + allFS);
            FsContentCollection = tempDb.resultSetToFsContents(rs);
            rs.close();
            rs.getStatement().close(); 
            String temps;
            String indexFileName;

            for (FsContent fsc : FsContentCollection) {
                // Since each result represent an index.dat file,
                // just create these files with the following notation:
                // index<Number>.dat (i.e. index0.dat, index1.dat,..., indexN.dat)
                // Write each index.dat file to a temp directory.
                //BlackboardArtifact bbart = fsc.newArtifact(ARTIFACT_TYPE.TSK_WEB_HISTORY);
                indexFileName = "index" + Integer.toString((int)fsc.getId()) + ".dat";
                //indexFileName = "index" + Long.toString(bbart.getArtifactID()) + ".dat";
                temps = currentCase.getTempDirectory() + File.separator + indexFileName;
                File datFile = new File(temps);
                if (controller.isCancelled() ) {
                 datFile.delete();
                 break;
                }  
                try {
                    ContentUtils.writeToFile(fsc, datFile);
                }
                catch (IOException e) {
                    logger.log(Level.INFO, "Error while trying to write index.dat file " + datFile.getAbsolutePath(), e);
                }

                boolean bPascProcSuccess = executePasco(temps, (int)fsc.getId());

                //At this point pasco2 proccessed the index files.
                //Now fetch the results, parse them and the delete the files.
                if (bPascProcSuccess) {

                    //Delete index<n>.dat file since it was succcessfully by Pasco
                    datFile.delete();
                }
            }
        } catch (Exception ioex) {
            logger.log(Level.SEVERE, "Error while trying to write index.dat files.", ioex);
        }
    }

    //Simple wrapper to JavaSystemCaller.Exec() to execute pasco2 jar
    // TODO: Hardcoded command args/path needs to be removed. Maybe set some constants and set env variables for classpath
    // I'm not happy with this code. Can't stand making a system call, is not an acceptable solution but is a hack for now.
    private boolean executePasco(String indexFilePath, int fileIndex) {
        if (pascoFound == false)
            return false;
        boolean success = true;

        try {
            List<String> command = new ArrayList<String>();

            command.add("-cp");
            command.add("\"" + PASCO_LIB_PATH + "\"");
            command.add(" isi.pasco2.Main");
            command.add(" -T history");
            command.add("\"" + indexFilePath + "\"");
            command.add(" > \"" + PASCO_RESULTS_PATH + "\\pasco2Result." + Integer.toString(fileIndex) + ".txt\"");
           // command.add(" > " + "\"" + PASCO_RESULTS_PATH + File.separator + Long.toString(bbId) + "\"");
            String[] cmd = command.toArray(new String[0]);

            JavaSystemCaller.Exec.execute("java", cmd);

        } catch (Exception e) {
            success = false;
            logger.log(Level.SEVERE, "ExtractIE::executePasco() -> ", e.getMessage());
        }

        return success;
    }

    public void parsePascoResults() {
        if (pascoFound == false)
            return;
        // First thing we want to do is check to make sure the results directory
        // is not empty.
        File rFile = new File(PASCO_RESULTS_PATH);


        //Let's make sure our list and lut are empty.
        //PASCO_RESULTS_LIST.clear();

        if (rFile.exists()) {
            //Give me a list of pasco results in that directory
            File[] pascoFiles = rFile.listFiles();

            if (pascoFiles.length > 0) {
                try {
                    for (File file : pascoFiles) {
                       String fileName = file.getName();
                       long artObjId = Long.parseLong(fileName.substring(fileName.indexOf(".")+1, fileName.lastIndexOf(".")));
                        //bbartname = bbartname.substring(0, 4);

                        // Make sure the file the is not empty or the Scanner will
                        // throw a "No Line found" Exception
                        if (file != null && file.length() > 0) {
                            Scanner fileScanner = new Scanner(new FileInputStream(file.toString()));
                            //Skip the first three lines
                            fileScanner.nextLine();
                            fileScanner.nextLine();
                            fileScanner.nextLine();
                          //  long inIndexId = 0;

                            while (fileScanner.hasNext()) {
                                //long bbartId = Long.parseLong(bbartname + inIndexId++);

                                String line = fileScanner.nextLine();

                                //Need to change this pattern a bit because there might
                                //be instances were "V" might not apply.
                                String pattern = "(?)URL(\\s)(V|\\:)";
                                Pattern p = Pattern.compile(pattern);
                                Matcher m = p.matcher(line);
                                if (m.find()) {
                                    try {
                                        String[] lineBuff = line.split("\\t");
                                        PASCO_RESULTS_LUT = new HashMap<String, Object>();
                                        String url[] = lineBuff[1].split("@",2);
                                        String user = "";
                                        String realurl = "";
                                      if(url.length > 1)
                                      {
                                       user = url[0];
                                       realurl = url[1];
                                       realurl = realurl.replace("Visited:", "");
                                       realurl = realurl.replace(":.*:", "");
                                       realurl = realurl.replace(":Host:", "");
                                      }
                                       
                                        // TODO: Need to fix this so we have the right obj_id
<<<<<<< HEAD
                                        BlackboardArtifact bbart = tempDb.getFileById(artObjId).newArtifact(ARTIFACT_TYPE.TSK_WEB_HISTORY);
                                        BlackboardAttribute bbatturl = new BlackboardAttribute(ATTRIBUTE_TYPE.TSK_URL.getTypeID(), "RecentActivity", "Internet Explorer", lineBuff[1]);
=======
                                        BlackboardArtifact bbart = tempDb.getRootObjects().get(0).newArtifact(ARTIFACT_TYPE.TSK_WEB_HISTORY);
                                        BlackboardAttribute bbatturl = new BlackboardAttribute(ATTRIBUTE_TYPE.TSK_URL.getTypeID(), "RecentActivity", "Internet Explorer", realurl);
>>>>>>> 631b230f
                                        bbart.addAttribute(bbatturl);
                                        BlackboardAttribute bbattdate = new BlackboardAttribute(ATTRIBUTE_TYPE.TSK_LAST_ACCESSED.getTypeID(), "RecentActivity", "Internet Explorer", lineBuff[3]);
                                        bbart.addAttribute(bbattdate);
                                        BlackboardAttribute bbattref = new BlackboardAttribute(ATTRIBUTE_TYPE.TSK_REFERRER.getTypeID(), "RecentActivity", "Internet Explorer", "No Ref");
                                        bbart.addAttribute(bbattref);
                                        BlackboardAttribute bbatttitle = new BlackboardAttribute(ATTRIBUTE_TYPE.TSK_NAME.getTypeID(), "RecentActivity", "Internet Explorer", lineBuff[2]);
                                        bbart.addAttribute(bbatttitle);
                                        BlackboardAttribute bbattprog = new BlackboardAttribute(ATTRIBUTE_TYPE.TSK_PROG_NAME.getTypeID(),"RecentActivity","Internet Explorer","Internet Explorer");
                                        bbart.addAttribute(bbattprog);
                                        BlackboardAttribute bbattuser = new BlackboardAttribute(ATTRIBUTE_TYPE.TSK_USERNAME.getTypeID(),"RecentActivity","Internet Explorer",user);
                                        bbart.addAttribute(bbattuser);

                                        //KeyValueThing
                                        //This will be redundant in terms IE.name() because of
                                        //the way they implemented KeyValueThing
                                        IE_OBJ = new LinkedHashMap<String, Object>();
                                        IE_OBJ.put(BrowserType.IE.name(), PASCO_RESULTS_LUT);
                                        IE_PASCO_LUT.addMap(IE_OBJ);

                                        PASCO_RESULTS_LIST.add(PASCO_RESULTS_LUT);
                                    } catch (TskException ex) {
                                        Exceptions.printStackTrace(ex);
                                    } catch (SQLException ex) {
                                        logger.log(Level.WARNING, "Couldn't find file with id: " + artObjId, ex);
                                    }
                                }

                            }
                        }
                        //TODO: Fix Delete issue
                        boolean bDelete = file.delete();
                    }
                } catch (IOException ioex) {
                    logger.log(Level.SEVERE, "ExtractIE::parsePascosResults() -> ", ioex.getMessage());
                }

            }
        }
    }
}<|MERGE_RESOLUTION|>--- conflicted
+++ resolved
@@ -44,13 +44,9 @@
 import org.openide.util.Exceptions;
 import org.sleuthkit.autopsy.casemodule.Case;
 import org.sleuthkit.autopsy.datamodel.ContentUtils;
-<<<<<<< HEAD
 import org.sleuthkit.autopsy.datamodel.KeyValue;
-=======
-import org.sleuthkit.autopsy.datamodel.KeyValueThing;
 import org.sleuthkit.autopsy.ingest.IngestImageWorkerController;
 import org.sleuthkit.autopsy.ingest.IngestImageWorkerController;
->>>>>>> 631b230f
 import org.sleuthkit.datamodel.BlackboardArtifact;
 import org.sleuthkit.datamodel.BlackboardArtifact.ARTIFACT_TYPE;
 import org.sleuthkit.datamodel.BlackboardAttribute;
@@ -256,13 +252,8 @@
                                       }
                                        
                                         // TODO: Need to fix this so we have the right obj_id
-<<<<<<< HEAD
                                         BlackboardArtifact bbart = tempDb.getFileById(artObjId).newArtifact(ARTIFACT_TYPE.TSK_WEB_HISTORY);
-                                        BlackboardAttribute bbatturl = new BlackboardAttribute(ATTRIBUTE_TYPE.TSK_URL.getTypeID(), "RecentActivity", "Internet Explorer", lineBuff[1]);
-=======
-                                        BlackboardArtifact bbart = tempDb.getRootObjects().get(0).newArtifact(ARTIFACT_TYPE.TSK_WEB_HISTORY);
                                         BlackboardAttribute bbatturl = new BlackboardAttribute(ATTRIBUTE_TYPE.TSK_URL.getTypeID(), "RecentActivity", "Internet Explorer", realurl);
->>>>>>> 631b230f
                                         bbart.addAttribute(bbatturl);
                                         BlackboardAttribute bbattdate = new BlackboardAttribute(ATTRIBUTE_TYPE.TSK_LAST_ACCESSED.getTypeID(), "RecentActivity", "Internet Explorer", lineBuff[3]);
                                         bbart.addAttribute(bbattdate);
