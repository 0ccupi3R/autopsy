/*
 *
 * Autopsy Forensic Browser
 *
 * Copyright 2012-2019 Basis Technology Corp.
 *
 * Copyright 2012 42six Solutions.
 * Contact: aebadirad <at> 42six <dot> com
 * Project Contact/Architect: carrier <at> sleuthkit <dot> org
 *
 * Licensed under the Apache License, Version 2.0 (the "License");
 * you may not use this file except in compliance with the License.
 * You may obtain a copy of the License at
 *
 *     http://www.apache.org/licenses/LICENSE-2.0
 *
 * Unless required by applicable law or agreed to in writing, software
 * distributed under the License is distributed on an "AS IS" BASIS,
 * WITHOUT WARRANTIES OR CONDITIONS OF ANY KIND, either express or implied.
 * See the License for the specific language governing permissions and
 * limitations under the License.
 */
package org.sleuthkit.autopsy.recentactivity;

import java.io.BufferedReader;
import java.io.File;
import java.io.FileInputStream;
import java.io.FileNotFoundException;
import java.io.FileReader;
import java.io.FileWriter;
import java.io.IOException;
import java.io.StringReader;
import java.text.ParseException;
import java.text.SimpleDateFormat;
import java.util.logging.Level;
import javax.xml.parsers.DocumentBuilder;
import javax.xml.parsers.DocumentBuilderFactory;
import javax.xml.parsers.ParserConfigurationException;
import org.openide.modules.InstalledFileLocator;
import org.openide.util.NbBundle;
import org.sleuthkit.autopsy.coreutils.ExecUtil;
import org.sleuthkit.autopsy.coreutils.Logger;
import org.sleuthkit.autopsy.coreutils.PlatformUtil;
import org.sleuthkit.autopsy.datamodel.ContentUtils;
import org.sleuthkit.autopsy.ingest.DataSourceIngestModuleProcessTerminator;
import org.sleuthkit.autopsy.ingest.IngestJobContext;
import org.sleuthkit.autopsy.recentactivity.UsbDeviceIdMapper.USBInfo;
import org.sleuthkit.datamodel.BlackboardArtifact.ARTIFACT_TYPE;
import org.sleuthkit.datamodel.BlackboardAttribute.ATTRIBUTE_TYPE;
import org.w3c.dom.Document;
import org.w3c.dom.Element;
import org.w3c.dom.Node;
import org.w3c.dom.NodeList;
import org.xml.sax.InputSource;
import org.xml.sax.SAXException;
import java.nio.file.Path;
import java.util.AbstractMap;
import java.util.ArrayList;
import java.util.List;
import java.util.Collection;
import java.util.HashMap;
import java.util.Map;
import java.util.Scanner;
import java.util.Set;
import java.util.HashSet;
import static java.util.TimeZone.getTimeZone;
import org.openide.util.Lookup;
import org.sleuthkit.autopsy.ingest.DataSourceIngestModuleProgress;
import org.sleuthkit.autopsy.ingest.IngestModule.IngestModuleException;
import org.sleuthkit.autopsy.keywordsearchservice.KeywordSearchService;
import org.sleuthkit.autopsy.recentactivity.ShellBagParser.ShellBag;
import org.sleuthkit.datamodel.AbstractFile;
import org.sleuthkit.datamodel.BlackboardArtifact;
import org.sleuthkit.datamodel.BlackboardAttribute;
import static org.sleuthkit.datamodel.BlackboardAttribute.ATTRIBUTE_TYPE.TSK_DATETIME_ACCESSED;
import static org.sleuthkit.datamodel.BlackboardAttribute.ATTRIBUTE_TYPE.TSK_DATETIME_CREATED;
import static org.sleuthkit.datamodel.BlackboardAttribute.ATTRIBUTE_TYPE.TSK_DATETIME_MODIFIED;
import static org.sleuthkit.datamodel.BlackboardAttribute.ATTRIBUTE_TYPE.TSK_PATH;
import org.sleuthkit.datamodel.Content;
import org.sleuthkit.datamodel.ReadContentInputStream.ReadContentInputStreamException;
import org.sleuthkit.datamodel.Report;
import org.sleuthkit.datamodel.TskCoreException;
import org.sleuthkit.datamodel.TskDataException;

/**
 * Extract windows registry data using regripper. Runs two versions of
 * regripper. One is the generally available set of plug-ins and the second is a
 * set that were customized for Autopsy to produce a more structured output of
 * XML so that we can parse and turn into blackboard artifacts.
 */
@NbBundle.Messages({
    "RegRipperNotFound=Autopsy RegRipper executable not found.",
    "RegRipperFullNotFound=Full version RegRipper executable not found.",
    "Progress_Message_Analyze_Registry=Analyzing Registry Files",
    "Shellbag_Artifact_Display_Name=Shell Bags",
    "Shellbag_Key_Attribute_Display_Name=Key",
    "Shellbag_Last_Write_Attribute_Display_Name=Last Write"
})
class ExtractRegistry extends Extract {

    private static final String USERNAME_KEY = "Username"; //NON-NLS
    private static final String SID_KEY = "SID"; //NON-NLS
    private static final String RID_KEY = "RID"; //NON-NLS
    private static final String ACCOUNT_CREATED_KEY = "Account Created"; //NON-NLS
    private static final String LAST_LOGIN_KEY = "Last Login Date"; //NON-NLS
    private static final String LOGIN_COUNT_KEY = "Login Count"; //NON-NLS
    private static final String FULL_NAME_KEY = "Full Name"; //NON-NLS
    private static final String USER_COMMENT_KEY = "User Comment"; //NON-NLS
    private static final String ACCOUNT_TYPE_KEY = "Account Type"; //NON-NLS
    private static final String NAME_KEY = "Name"; //NON-NLS
    private static final String PWD_RESET_KEY = "Pwd Rest Date"; //NON-NLS
    private static final String PWD_FAILE_KEY = "Pwd Fail Date"; //NON-NLS
    private static final String INTERNET_NAME_KEY = "InternetName"; //NON-NLS
    private static final String PWD_DOES_NOT_EXPIRE_KEY = "Password does not expire"; //NON-NLS
    private static final String ACCOUNT_DISABLED_KEY = "Account Disabled"; //NON-NLS
    private static final String PWD_NOT_REQUIRED_KEY = "Password not required"; //NON-NLS
    private static final String NORMAL_ACCOUNT_KEY = "Normal user account"; //NON-NLS
    private static final String HOME_DIRECTORY_REQUIRED_KEY = "Home directory required";
    private static final String TEMPORARY_DUPLICATE_ACCOUNT = "Temporary duplicate account";
    private static final String MNS_LOGON_ACCOUNT_KEY = "MNS logon user account";
    private static final String INTERDOMAIN_TRUST_ACCOUNT_KEY = "Interdomain trust account";
    private static final String WORKSTATION_TRUST_ACCOUNT = "Workstation trust account";
    private static final String SERVER_TRUST_ACCOUNT = "Server trust account";
    private static final String ACCOUNT_AUTO_LOCKED = "Account auto locked";
    private static final String PASSWORD_HINT = "Password Hint";

    private static final String[] PASSWORD_SETTINGS_FLAGS = {PWD_DOES_NOT_EXPIRE_KEY, PWD_NOT_REQUIRED_KEY};
    private static final String[] ACCOUNT_SETTINGS_FLAGS = {ACCOUNT_AUTO_LOCKED, HOME_DIRECTORY_REQUIRED_KEY, ACCOUNT_DISABLED_KEY};
    private static final String[] ACCOUNT_TYPE_FLAGS = {NORMAL_ACCOUNT_KEY, SERVER_TRUST_ACCOUNT, WORKSTATION_TRUST_ACCOUNT, INTERDOMAIN_TRUST_ACCOUNT_KEY, MNS_LOGON_ACCOUNT_KEY, TEMPORARY_DUPLICATE_ACCOUNT};

    final private static UsbDeviceIdMapper USB_MAPPER = new UsbDeviceIdMapper();
    final private static String RIP_EXE = "rip.exe";
    final private static String RIP_PL = "rip.pl";
    final private static int MS_IN_SEC = 1000;
    final private static String NEVER_DATE = "Never";
    final private static String SECTION_DIVIDER = "-------------------------";
    final private static Logger logger = Logger.getLogger(ExtractRegistry.class.getName());
    private final List<String> rrCmd = new ArrayList<>();
    private final List<String> rrFullCmd = new ArrayList<>();
    private final Path rrHome;  // Path to the Autopsy version of RegRipper
    private final Path rrFullHome; // Path to the full version of RegRipper
    private Content dataSource;
    private IngestJobContext context;
    
    private static final String SHELLBAG_ARTIFACT_NAME = "RA_SHELL_BAG"; //NON-NLS
    private static final String SHELLBAG_ATTRIBUTE_LAST_WRITE = "RA_SHELL_BAG_LAST_WRITE"; //NON-NLS
    private static final String SHELLBAG_ATTRIBUTE_KEY= "RA_SHELL_BAG_KEY"; //NON-NLS
    
    BlackboardArtifact.Type shellBagArtifactType = null;
    BlackboardAttribute.Type shellBagKeyAttributeType = null;
    BlackboardAttribute.Type shellBagLastWriteAttributeType = null;

    ExtractRegistry() throws IngestModuleException {
        moduleName = NbBundle.getMessage(ExtractIE.class, "ExtractRegistry.moduleName.text");

        final File rrRoot = InstalledFileLocator.getDefault().locate("rr", ExtractRegistry.class.getPackage().getName(), false); //NON-NLS
        if (rrRoot == null) {
            throw new IngestModuleException(Bundle.RegRipperNotFound());
        }

        final File rrFullRoot = InstalledFileLocator.getDefault().locate("rr-full", ExtractRegistry.class.getPackage().getName(), false); //NON-NLS
        if (rrFullRoot == null) {
            throw new IngestModuleException(Bundle.RegRipperFullNotFound());
        }

        String executableToRun = RIP_EXE;
        if (!PlatformUtil.isWindowsOS()) {
            executableToRun = RIP_PL;
        }
        rrHome = rrRoot.toPath();
        String rrPath = rrHome.resolve(executableToRun).toString();
        rrFullHome = rrFullRoot.toPath();

        if (!(new File(rrPath).exists())) {
            throw new IngestModuleException(Bundle.RegRipperNotFound());
        }
        String rrFullPath = rrFullHome.resolve(executableToRun).toString();
        if (!(new File(rrFullPath).exists())) {
            throw new IngestModuleException(Bundle.RegRipperFullNotFound());
        }
        if (PlatformUtil.isWindowsOS()) {
            rrCmd.add(rrPath);
            rrFullCmd.add(rrFullPath);
        } else {
            String perl;
            File usrBin = new File("/usr/bin/perl");
            File usrLocalBin = new File("/usr/local/bin/perl");
            if (usrBin.canExecute() && usrBin.exists() && !usrBin.isDirectory()) {
                perl = "/usr/bin/perl";
            } else if (usrLocalBin.canExecute() && usrLocalBin.exists() && !usrLocalBin.isDirectory()) {
                perl = "/usr/local/bin/perl";
            } else {
                throw new IngestModuleException("perl not found in your system");
            }
            rrCmd.add(perl);
            rrCmd.add(rrPath);
            rrFullCmd.add(perl);
            rrFullCmd.add(rrFullPath);
        }
    }

    /**
     * Search for the registry hives on the system.
     */
    private List<AbstractFile> findRegistryFiles() {
        List<AbstractFile> allRegistryFiles = new ArrayList<>();
        org.sleuthkit.autopsy.casemodule.services.FileManager fileManager = currentCase.getServices().getFileManager();

        // find the user-specific ntuser-dat files
        try {
            allRegistryFiles.addAll(fileManager.findFiles(dataSource, "ntuser.dat")); //NON-NLS
        } catch (TskCoreException ex) {
            logger.log(Level.WARNING, "Error fetching 'ntuser.dat' file."); //NON-NLS
        }
        
        // find the user-specific ntuser-dat files
        try {
            allRegistryFiles.addAll(fileManager.findFiles(dataSource, "usrclass.dat")); //NON-NLS
        } catch (TskCoreException ex) {
            logger.log(Level.WARNING, String.format("Error finding 'usrclass.dat' files."), ex); //NON-NLS
        }

        // find the system hives'
        String[] regFileNames = new String[]{"system", "software", "security", "sam"}; //NON-NLS
        for (String regFileName : regFileNames) {
            try {
                allRegistryFiles.addAll(fileManager.findFiles(dataSource, regFileName, "/system32/config")); //NON-NLS
            } catch (TskCoreException ex) {
                String msg = NbBundle.getMessage(this.getClass(),
                        "ExtractRegistry.findRegFiles.errMsg.errReadingFile", regFileName);
                logger.log(Level.WARNING, msg, ex);
                this.addErrorMessage(this.getName() + ": " + msg);
            }
        }
        return allRegistryFiles;
    }

    /**
     * Identifies registry files in the database by mtimeItem, runs regripper on
     * them, and parses the output.
     */
    private void analyzeRegistryFiles() {
        List<AbstractFile> allRegistryFiles = findRegistryFiles();

        // open the log file
        FileWriter logFile = null;
        try {
            logFile = new FileWriter(RAImageIngestModule.getRAOutputPath(currentCase, "reg") + File.separator + "regripper-info.txt"); //NON-NLS
        } catch (IOException ex) {
            logger.log(Level.SEVERE, null, ex);
        }

        for (AbstractFile regFile : allRegistryFiles) {
            String regFileName = regFile.getName();
            long regFileId = regFile.getId();
            String regFileNameLocal = RAImageIngestModule.getRATempPath(currentCase, "reg") + File.separator + regFileName;
            String outputPathBase = RAImageIngestModule.getRAOutputPath(currentCase, "reg") + File.separator + regFileName + "-regripper-" + Long.toString(regFileId); //NON-NLS
            File regFileNameLocalFile = new File(regFileNameLocal);
            try {
                ContentUtils.writeToFile(regFile, regFileNameLocalFile, context::dataSourceIngestIsCancelled);
            } catch (ReadContentInputStreamException ex) {
                logger.log(Level.WARNING, String.format("Error reading registry file '%s' (id=%d).",
                        regFile.getName(), regFileId), ex); //NON-NLS
                this.addErrorMessage(
                        NbBundle.getMessage(this.getClass(), "ExtractRegistry.analyzeRegFiles.errMsg.errWritingTemp",
                                this.getName(), regFileName));
                continue;
            } catch (IOException ex) {
                logger.log(Level.SEVERE, String.format("Error writing temp registry file '%s' for registry file '%s' (id=%d).",
                        regFileNameLocal, regFile.getName(), regFileId), ex); //NON-NLS
                this.addErrorMessage(
                        NbBundle.getMessage(this.getClass(), "ExtractRegistry.analyzeRegFiles.errMsg.errWritingTemp",
                                this.getName(), regFileName));
                continue;
            }

            if (context.dataSourceIngestIsCancelled()) {
                break;
            }

            try {
                if (logFile != null) {
                    logFile.write(Long.toString(regFileId) + "\t" + regFile.getUniquePath() + "\n");
                }
            } catch (TskCoreException | IOException ex) {
                logger.log(Level.SEVERE, null, ex);
            }

            logger.log(Level.INFO, "{0}- Now getting registry information from {1}", new Object[]{moduleName, regFileNameLocal}); //NON-NLS
            RegOutputFiles regOutputFiles = ripRegistryFile(regFileNameLocal, outputPathBase);
            if (context.dataSourceIngestIsCancelled()) {
                break;
            }

            // parse the autopsy-specific output
            if (regOutputFiles.autopsyPlugins.isEmpty() == false && parseAutopsyPluginOutput(regOutputFiles.autopsyPlugins, regFile) == false) {
                this.addErrorMessage(
                        NbBundle.getMessage(this.getClass(), "ExtractRegistry.analyzeRegFiles.failedParsingResults",
                                this.getName(), regFileName));
            }

            // create a report for the full output
            if (!regOutputFiles.fullPlugins.isEmpty()) {
                //parse the full regripper output from SAM hive files
                if (regFileNameLocal.toLowerCase().contains("sam") && parseSamPluginOutput(regOutputFiles.fullPlugins, regFile) == false) {
                    this.addErrorMessage(
                            NbBundle.getMessage(this.getClass(), "ExtractRegistry.analyzeRegFiles.failedParsingResults",
                                    this.getName(), regFileName));
                } else if (regFileNameLocal.toLowerCase().contains("ntuser") || regFileNameLocal.toLowerCase().contains("usrclass")) {
                    try {
                        List<ShellBag> shellbags = ShellBagParser.parseShellbagOutput(regOutputFiles.fullPlugins);
                        createShellBagArtifacts(regFile, shellbags);
                    } catch (IOException | TskCoreException ex) {
                        logger.log(Level.WARNING, String.format("Unable to get shell bags from file %s", regOutputFiles.fullPlugins), ex);
                    }
                }
                try {
                    Report report = currentCase.addReport(regOutputFiles.fullPlugins,
                            NbBundle.getMessage(this.getClass(), "ExtractRegistry.parentModuleName.noSpace"),
                            "RegRipper " + regFile.getUniquePath(), regFile); //NON-NLS

                    // Index the report content so that it will be available for keyword search.
                    KeywordSearchService searchService = Lookup.getDefault().lookup(KeywordSearchService.class);
                    if (null == searchService) {
                        logger.log(Level.WARNING, "Keyword search service not found. Report will not be indexed");
                    } else {
                        searchService.index(report);
                        report.close();
                    }
                } catch (TskCoreException e) {
                    this.addErrorMessage("Error adding regripper output as Autopsy report: " + e.getLocalizedMessage()); //NON-NLS
                }
            }
            // delete the hive
            regFileNameLocalFile.delete();
        }

        try {
            if (logFile != null) {
                logFile.close();
            }
        } catch (IOException ex) {
            logger.log(Level.SEVERE, null, ex);
        }
    }

    /**
     * Execute regripper on the given registry.
     *
     * @param regFilePath     Path to local copy of registry
     * @param outFilePathBase Path to location to save output file to. Base
     *                        mtimeItem that will be extended on
     */
    private RegOutputFiles ripRegistryFile(String regFilePath, String outFilePathBase) {
        String autopsyType = "";    // Type argument for rr for autopsy-specific modules
        String fullType;   // Type argument for rr for full set of modules

        RegOutputFiles regOutputFiles = new RegOutputFiles();

        if (regFilePath.toLowerCase().contains("system")) { //NON-NLS
            autopsyType = "autopsysystem"; //NON-NLS
            fullType = "system"; //NON-NLS
        } else if (regFilePath.toLowerCase().contains("software")) { //NON-NLS
            autopsyType = "autopsysoftware"; //NON-NLS
            fullType = "software"; //NON-NLS
        } else if (regFilePath.toLowerCase().contains("ntuser")) { //NON-NLS
            autopsyType = "autopsyntuser"; //NON-NLS
            fullType = "ntuser"; //NON-NLS
        } else if (regFilePath.toLowerCase().contains("sam")) { //NON-NLS
            //fullType sam output files are parsed for user information
            fullType = "sam"; //NON-NLS
        } else if (regFilePath.toLowerCase().contains("security")) { //NON-NLS
            fullType = "security"; //NON-NLS
        }else if (regFilePath.toLowerCase().contains("usrclass")) { //NON-NLS
            fullType = "usrclass"; //NON-NLS
        } else {
            return regOutputFiles;
        }

        // run the autopsy-specific set of modules
        if (!autopsyType.isEmpty()) {
            regOutputFiles.autopsyPlugins = outFilePathBase + "-autopsy.txt"; //NON-NLS
            String errFilePath = outFilePathBase + "-autopsy.err.txt"; //NON-NLS
            logger.log(Level.INFO, "Writing RegRipper results to: {0}", regOutputFiles.autopsyPlugins); //NON-NLS
            executeRegRipper(rrCmd, rrHome, regFilePath, autopsyType, regOutputFiles.autopsyPlugins, errFilePath);
        }
        if (context.dataSourceIngestIsCancelled()) {
            return regOutputFiles;
        }

        // run the full set of rr modules
        if (!fullType.isEmpty()) {
            regOutputFiles.fullPlugins = outFilePathBase + "-full.txt"; //NON-NLS
            String errFilePath = outFilePathBase + "-full.err.txt"; //NON-NLS
            logger.log(Level.INFO, "Writing Full RegRipper results to: {0}", regOutputFiles.fullPlugins); //NON-NLS
            executeRegRipper(rrFullCmd, rrFullHome, regFilePath, fullType, regOutputFiles.fullPlugins, errFilePath);
        }
        return regOutputFiles;
    }

    private void executeRegRipper(List<String> regRipperPath, Path regRipperHomeDir, String hiveFilePath, String hiveFileType, String outputFile, String errFile) {
        try {
            List<String> commandLine = new ArrayList<>();
            for (String cmd : regRipperPath) {
                commandLine.add(cmd);
            }
            commandLine.add("-r"); //NON-NLS
            commandLine.add(hiveFilePath);
            commandLine.add("-f"); //NON-NLS
            commandLine.add(hiveFileType);

            ProcessBuilder processBuilder = new ProcessBuilder(commandLine);
            processBuilder.directory(regRipperHomeDir.toFile()); // RegRipper 2.8 has to be run from its own directory
            processBuilder.redirectOutput(new File(outputFile));
            processBuilder.redirectError(new File(errFile));
            ExecUtil.execute(processBuilder, new DataSourceIngestModuleProcessTerminator(context));
        } catch (IOException ex) {
            logger.log(Level.SEVERE, "Unable to run RegRipper", ex); //NON-NLS
            this.addErrorMessage(NbBundle.getMessage(this.getClass(), "ExtractRegistry.execRegRip.errMsg.failedAnalyzeRegFile", this.getName()));
        }
    }

    // @@@ VERIFY that we are doing the right thing when we parse multiple NTUSER.DAT
    /**
     *
     * @param regFilePath Path to the output file produced by RegRipper.
     * @param regFile     File object for registry that we are parsing (to make
     *                    blackboard artifacts with)
     *
     * @return
     */
    private boolean parseAutopsyPluginOutput(String regFilePath, AbstractFile regFile) {
        FileInputStream fstream = null;
        try {
            // Read the file in and create a Document and elements
            File regfile = new File(regFilePath);
            fstream = new FileInputStream(regfile);
            String regString = new Scanner(fstream, "UTF-8").useDelimiter("\\Z").next(); //NON-NLS
            String startdoc = "<?xml version=\"1.0\"?><document>"; //NON-NLS
            String result = regString.replaceAll("----------------------------------------", "");
            result = result.replaceAll("\\n", ""); //NON-NLS
            result = result.replaceAll("\\r", ""); //NON-NLS
            result = result.replaceAll("'", "&apos;"); //NON-NLS
            result = result.replaceAll("&", "&amp;"); //NON-NLS
            result = result.replace('\0', ' '); // NON-NLS
            String enddoc = "</document>"; //NON-NLS
            String stringdoc = startdoc + result + enddoc;
            DocumentBuilder builder = DocumentBuilderFactory.newInstance().newDocumentBuilder();
            Document doc = builder.parse(new InputSource(new StringReader(stringdoc)));

            // cycle through the elements in the doc
            Element oroot = doc.getDocumentElement();
            NodeList children = oroot.getChildNodes();
            int len = children.getLength();
            for (int i = 0; i < len; i++) {

                if (context.dataSourceIngestIsCancelled()) {
                    return false;
                }

                Element tempnode = (Element) children.item(i);

                String dataType = tempnode.getNodeName();
                NodeList timenodes = tempnode.getElementsByTagName("mtime"); //NON-NLS
                Long mtime = null;
                if (timenodes.getLength() > 0) {
                    Element timenode = (Element) timenodes.item(0);
                    String etime = timenode.getTextContent();
                    //sometimes etime will be an empty string and therefore can not be parsed into a date
                    if (etime != null && !etime.isEmpty()) {
                        try {
                            mtime = new SimpleDateFormat("EEE MMM d HH:mm:ss yyyy").parse(etime).getTime();
                            String Tempdate = mtime.toString();
                            mtime = Long.valueOf(Tempdate) / MS_IN_SEC;
                        } catch (ParseException ex) {
                            logger.log(Level.WARNING, "Failed to parse epoch time when parsing the registry.", ex); //NON-NLS
                        }
                    }
                }

                NodeList artroots = tempnode.getElementsByTagName("artifacts"); //NON-NLS
                if (artroots.getLength() == 0) {
                    // If there isn't an artifact node, skip this entry
                    continue;
                }

                Element artroot = (Element) artroots.item(0);
                NodeList myartlist = artroot.getChildNodes();
                String parentModuleName = RecentActivityExtracterModuleFactory.getModuleName();

                // If all artifact nodes should really go under one Blackboard artifact, need to process it differently
                switch (dataType) {
                    case "WinVersion": //NON-NLS
                        String version = "";
                        String systemRoot = "";
                        String productId = "";
                        String regOwner = "";
                        String regOrg = "";
                        Long installtime = null;
                        for (int j = 0; j < myartlist.getLength(); j++) {
                            Node artchild = myartlist.item(j);
                            // If it has attributes, then it is an Element (based off API)
                            if (artchild.hasAttributes()) {
                                Element artnode = (Element) artchild;

                                String value = artnode.getTextContent();
                                if (value != null) {
                                    value = value.trim();
                                }
                                String name = artnode.getAttribute("name"); //NON-NLS
                                if (name == null) {
                                    continue;
                                }
                                switch (name) {
                                    case "ProductName": // NON-NLS
                                        version = value;
                                        break;
                                    case "CSDVersion": // NON-NLS
                                        // This is dependant on the fact that ProductName shows up first in the module output
                                        version = version + " " + value;
                                        break;
                                    case "SystemRoot": //NON-NLS
                                        systemRoot = value;
                                        break;
                                    case "ProductId": //NON-NLS
                                        productId = value;
                                        break;
                                    case "RegisteredOwner": //NON-NLS
                                        regOwner = value;
                                        break;
                                    case "RegisteredOrganization": //NON-NLS
                                        regOrg = value;
                                        break;
                                    case "InstallDate": //NON-NLS
                                        if (value != null && !value.isEmpty()) {
                                            try {
                                                installtime = new SimpleDateFormat("EEE MMM d HH:mm:ss yyyy").parse(value).getTime();
                                                String Tempdate = installtime.toString();
                                                installtime = Long.valueOf(Tempdate) / MS_IN_SEC;
                                            } catch (ParseException e) {
                                                logger.log(Level.SEVERE, "RegRipper::Conversion on DateTime -> ", e); //NON-NLS
                                            }
                                        }
                                        break;
                                    default:
                                        break;
                                }
                            }
                        }
                        try {
                            Collection<BlackboardAttribute> bbattributes = new ArrayList<>();
                            bbattributes.add(new BlackboardAttribute(ATTRIBUTE_TYPE.TSK_PROG_NAME, parentModuleName, version));
                            if (installtime != null) {
                                bbattributes.add(new BlackboardAttribute(ATTRIBUTE_TYPE.TSK_DATETIME, parentModuleName, installtime));
                            }
                            bbattributes.add(new BlackboardAttribute(ATTRIBUTE_TYPE.TSK_PATH, parentModuleName, systemRoot));
                            bbattributes.add(new BlackboardAttribute(ATTRIBUTE_TYPE.TSK_PRODUCT_ID, parentModuleName, productId));
                            bbattributes.add(new BlackboardAttribute(ATTRIBUTE_TYPE.TSK_OWNER, parentModuleName, regOwner));
                            bbattributes.add(new BlackboardAttribute(ATTRIBUTE_TYPE.TSK_ORGANIZATION, parentModuleName, regOrg));

                            // Check if there is already an OS_INFO artifact for this file, and add to that if possible.
                            ArrayList<BlackboardArtifact> results = tskCase.getBlackboardArtifacts(ARTIFACT_TYPE.TSK_OS_INFO, regFile.getId());
                            if (results.isEmpty()) {
                                BlackboardArtifact bbart = regFile.newArtifact(ARTIFACT_TYPE.TSK_OS_INFO);
                                bbart.addAttributes(bbattributes);

                                // index the artifact for keyword search
                                postArtifact(bbart);
                            } else {
                                results.get(0).addAttributes(bbattributes);
                            }

                        } catch (TskCoreException ex) {
                            logger.log(Level.SEVERE, "Error adding installed program artifact to blackboard."); //NON-NLS
                        }
                        break;
                    case "Profiler": // NON-NLS
                        String os = "";
                        String procArch = "";
                        String tempDir = "";
                        for (int j = 0; j < myartlist.getLength(); j++) {
                            Node artchild = myartlist.item(j);
                            // If it has attributes, then it is an Element (based off API)
                            if (artchild.hasAttributes()) {
                                Element artnode = (Element) artchild;

                                String value = artnode.getTextContent().trim();
                                String name = artnode.getAttribute("name"); //NON-NLS
                                switch (name) {
                                    case "OS": // NON-NLS
                                        os = value;
                                        break;
                                    case "PROCESSOR_ARCHITECTURE": // NON-NLS
                                        procArch = value;
                                        break;
                                    case "PROCESSOR_IDENTIFIER": //NON-NLS
                                        break;
                                    case "TEMP": //NON-NLS
                                        tempDir = value;
                                        break;
                                    default:
                                        break;
                                }
                            }
                        }
                        try {
                            Collection<BlackboardAttribute> bbattributes = new ArrayList<>();
                            bbattributes.add(new BlackboardAttribute(ATTRIBUTE_TYPE.TSK_VERSION, parentModuleName, os));
                            bbattributes.add(new BlackboardAttribute(ATTRIBUTE_TYPE.TSK_PROCESSOR_ARCHITECTURE, parentModuleName, procArch));
                            bbattributes.add(new BlackboardAttribute(ATTRIBUTE_TYPE.TSK_TEMP_DIR, parentModuleName, tempDir));

                            // Check if there is already an OS_INFO artifact for this file and add to that if possible
                            ArrayList<BlackboardArtifact> results = tskCase.getBlackboardArtifacts(ARTIFACT_TYPE.TSK_OS_INFO, regFile.getId());
                            if (results.isEmpty()) {
                                BlackboardArtifact bbart = regFile.newArtifact(ARTIFACT_TYPE.TSK_OS_INFO);
                                bbart.addAttributes(bbattributes);

                                // index the artifact for keyword search
                                postArtifact(bbart);
                            } else {
                                results.get(0).addAttributes(bbattributes);
                            }
                        } catch (TskCoreException ex) {
                            logger.log(Level.SEVERE, "Error adding os info artifact to blackboard."); //NON-NLS
                        }
                        break;
                    case "CompName": // NON-NLS
                        String compName = "";
                        String domain = "";
                        for (int j = 0; j < myartlist.getLength(); j++) {
                            Node artchild = myartlist.item(j);
                            // If it has attributes, then it is an Element (based off API)
                            if (artchild.hasAttributes()) {
                                Element artnode = (Element) artchild;

                                String value = artnode.getTextContent().trim();
                                String name = artnode.getAttribute("name"); //NON-NLS

                                if (name.equals("ComputerName")) { // NON-NLS
                                    compName = value;
                                } else if (name.equals("Domain")) { // NON-NLS
                                    domain = value;
                                }
                            }
                        }
                        try {
                            Collection<BlackboardAttribute> bbattributes = new ArrayList<>();
                            bbattributes.add(new BlackboardAttribute(ATTRIBUTE_TYPE.TSK_NAME, parentModuleName, compName));
                            bbattributes.add(new BlackboardAttribute(ATTRIBUTE_TYPE.TSK_DOMAIN, parentModuleName, domain));

                            // Check if there is already an OS_INFO artifact for this file and add to that if possible
                            ArrayList<BlackboardArtifact> results = tskCase.getBlackboardArtifacts(ARTIFACT_TYPE.TSK_OS_INFO, regFile.getId());
                            if (results.isEmpty()) {
                                BlackboardArtifact bbart = regFile.newArtifact(ARTIFACT_TYPE.TSK_OS_INFO);
                                bbart.addAttributes(bbattributes);

                                // index the artifact for keyword search
                                postArtifact(bbart);
                            } else {
                                results.get(0).addAttributes(bbattributes);
                            }
                        } catch (TskCoreException ex) {
                            logger.log(Level.SEVERE, "Error adding os info artifact to blackboard."); //NON-NLS
                        }
                        break;
                    default:
                        for (int j = 0; j < myartlist.getLength(); j++) {
                            Node artchild = myartlist.item(j);
                            // If it has attributes, then it is an Element (based off API)
                            if (artchild.hasAttributes()) {
                                Element artnode = (Element) artchild;

                                String value = artnode.getTextContent().trim();
                                Collection<BlackboardAttribute> bbattributes = new ArrayList<>();

                                switch (dataType) {
                                    case "recentdocs": //NON-NLS
                                        // BlackboardArtifact bbart = tskCase.getContentById(orgId).newArtifact(ARTIFACT_TYPE.TSK_RECENT_OBJECT);
                                        // bbattributes.add(new BlackboardAttribute(ATTRIBUTE_TYPE.TSK_LAST_ACCESSED.getTypeID(), "RecentActivity", dataType, mtime));
                                        // bbattributes.add(new BlackboardAttribute(ATTRIBUTE_TYPE.TSK_NAME.getTypeID(), "RecentActivity", dataType, mtimeItem));
                                        // bbattributes.add(new BlackboardAttribute(ATTRIBUTE_TYPE.TSK_VALUE.getTypeID(), "RecentActivity", dataType, value));
                                        // bbart.addAttributes(bbattributes);
                                        // @@@ BC: Why are we ignoring this...
                                        break;
                                    case "usb": //NON-NLS
                                        try {
                                            Long usbMtime = Long.parseLong(artnode.getAttribute("mtime")); //NON-NLS
                                            usbMtime = Long.valueOf(usbMtime.toString());

                                            BlackboardArtifact bbart = regFile.newArtifact(ARTIFACT_TYPE.TSK_DEVICE_ATTACHED);
                                            bbattributes.add(new BlackboardAttribute(ATTRIBUTE_TYPE.TSK_DATETIME, parentModuleName, usbMtime));
                                            String dev = artnode.getAttribute("dev"); //NON-NLS
                                            String make = "";
                                            String model = dev;
                                            if (dev.toLowerCase().contains("vid")) { //NON-NLS
                                                USBInfo info = USB_MAPPER.parseAndLookup(dev);
                                                if (info.getVendor() != null) {
                                                    make = info.getVendor();
                                                }
                                                if (info.getProduct() != null) {
                                                    model = info.getProduct();
                                                }
                                            }
                                            bbattributes.add(new BlackboardAttribute(ATTRIBUTE_TYPE.TSK_DEVICE_MAKE, parentModuleName, make));
                                            bbattributes.add(new BlackboardAttribute(ATTRIBUTE_TYPE.TSK_DEVICE_MODEL, parentModuleName, model));
                                            bbattributes.add(new BlackboardAttribute(ATTRIBUTE_TYPE.TSK_DEVICE_ID, parentModuleName, value));
                                            bbart.addAttributes(bbattributes);

                                            // index the artifact for keyword search
                                            postArtifact(bbart);
                                        } catch (TskCoreException ex) {
                                            logger.log(Level.SEVERE, "Error adding device attached artifact to blackboard.", ex); //NON-NLS
                                        }
                                        break;
                                    case "uninstall": //NON-NLS
                                        Long itemMtime = null;
                                        try {
                                            String mTimeAttr = artnode.getAttribute("mtime");
                                            if (mTimeAttr != null && !mTimeAttr.isEmpty()) {
                                                itemMtime = new SimpleDateFormat("EEE MMM d HH:mm:ss yyyy").parse(mTimeAttr).getTime(); //NON-NLS
                                                itemMtime /= MS_IN_SEC;
                                            }
                                        } catch (ParseException ex) {
                                            logger.log(Level.WARNING, "Failed to parse epoch time for installed program artifact.", ex); //NON-NLS
                                        }

                                        try {
                                            bbattributes.add(new BlackboardAttribute(ATTRIBUTE_TYPE.TSK_PROG_NAME, parentModuleName, value));
                                            bbattributes.add(new BlackboardAttribute(ATTRIBUTE_TYPE.TSK_DATETIME, parentModuleName, itemMtime));
                                            BlackboardArtifact bbart = regFile.newArtifact(ARTIFACT_TYPE.TSK_INSTALLED_PROG);
                                            bbart.addAttributes(bbattributes);

                                            // index the artifact for keyword search
                                            postArtifact(bbart);
                                        } catch (TskCoreException ex) {
                                            logger.log(Level.SEVERE, "Error adding installed program artifact to blackboard.", ex); //NON-NLS
                                        }
                                        break;
                                    case "office": //NON-NLS
                                        String officeName = artnode.getAttribute("name"); //NON-NLS

                                        try {
                                            BlackboardArtifact bbart = regFile.newArtifact(ARTIFACT_TYPE.TSK_RECENT_OBJECT);
                                            // @@@ BC: Consider removing this after some more testing. It looks like an Mtime associated with the root key and not the individual item
                                            if (mtime != null) {
                                                bbattributes.add(new BlackboardAttribute(ATTRIBUTE_TYPE.TSK_DATETIME_ACCESSED, parentModuleName, mtime));
                                            }
                                            bbattributes.add(new BlackboardAttribute(ATTRIBUTE_TYPE.TSK_NAME, parentModuleName, officeName));
                                            bbattributes.add(new BlackboardAttribute(ATTRIBUTE_TYPE.TSK_VALUE, parentModuleName, value));
                                            bbattributes.add(new BlackboardAttribute(ATTRIBUTE_TYPE.TSK_PROG_NAME, parentModuleName, artnode.getNodeName()));
                                            bbart.addAttributes(bbattributes);

                                            // index the artifact for keyword search
                                            postArtifact(bbart);
                                        } catch (TskCoreException ex) {
                                            logger.log(Level.SEVERE, "Error adding recent object artifact to blackboard.", ex); //NON-NLS
                                        }
                                        break;

                                    case "ProcessorArchitecture": //NON-NLS
                                        // Architecture is now included under Profiler
                                        //try {
                                        //    String processorArchitecture = value;
                                        //    if (processorArchitecture.equals("AMD64"))
                                        //        processorArchitecture = "x86-64";

                                        //    BlackboardArtifact bbart = regFile.newArtifact(ARTIFACT_TYPE.TSK_OS_INFO);
                                        //    bbattributes.add(new BlackboardAttribute(ATTRIBUTE_TYPE.TSK_PROCESSOR_ARCHITECTURE.getTypeID(), parentModuleName, processorArchitecture));
                                        //    bbart.addAttributes(bbattributes);
                                        //} catch (TskCoreException ex) {
                                        //    logger.log(Level.SEVERE, "Error adding os info artifact to blackboard."); //NON-NLS
                                        //}
                                        break;

                                    case "ProfileList": //NON-NLS
                                        try {
                                            String homeDir = value;
                                            String sid = artnode.getAttribute("sid"); //NON-NLS
                                            String username = artnode.getAttribute("username"); //NON-NLS
                                            BlackboardArtifact bbart = null;
                                            try {
                                                //check if any of the existing artifacts match this username
                                                ArrayList<BlackboardArtifact> existingArtifacts = currentCase.getSleuthkitCase().getBlackboardArtifacts(ARTIFACT_TYPE.TSK_OS_ACCOUNT);
                                                for (BlackboardArtifact artifact : existingArtifacts) {
                                                    if (artifact.getDataSource().getId() == regFile.getDataSourceObjectId()) {
                                                        BlackboardAttribute attribute = artifact.getAttribute(new BlackboardAttribute.Type(ATTRIBUTE_TYPE.TSK_USER_ID));
                                                        if (attribute != null && attribute.getValueString().equals(sid)) {
                                                            bbart = artifact;
                                                            break;
                                                        }
                                                    }
                                                }
                                            } catch (TskCoreException ex) {
                                                logger.log(Level.WARNING, "Error getting existing os account artifact", ex);
                                            }
                                            if (bbart == null) {
                                                //create new artifact
                                                bbart = regFile.newArtifact(ARTIFACT_TYPE.TSK_OS_ACCOUNT);
                                                bbattributes.add(new BlackboardAttribute(ATTRIBUTE_TYPE.TSK_USER_NAME,
                                                        parentModuleName, username));
                                                bbattributes.add(new BlackboardAttribute(ATTRIBUTE_TYPE.TSK_USER_ID,
                                                        parentModuleName, sid));
                                                bbattributes.add(new BlackboardAttribute(ATTRIBUTE_TYPE.TSK_PATH,
                                                        parentModuleName, homeDir));
                                            } else {
                                                //add attributes to existing artifact
                                                BlackboardAttribute bbattr = bbart.getAttribute(new BlackboardAttribute.Type(ATTRIBUTE_TYPE.TSK_USER_NAME));

                                                if (bbattr == null) {
                                                    bbattributes.add(new BlackboardAttribute(ATTRIBUTE_TYPE.TSK_USER_NAME,
                                                            parentModuleName, username));
                                                }
                                                bbattr = bbart.getAttribute(new BlackboardAttribute.Type(ATTRIBUTE_TYPE.TSK_PATH));
                                                if (bbattr == null) {
                                                    bbattributes.add(new BlackboardAttribute(ATTRIBUTE_TYPE.TSK_PATH,
                                                            parentModuleName, homeDir));
                                                }
                                            }
                                            bbart.addAttributes(bbattributes);
                                            // index the artifact for keyword search
                                            postArtifact(bbart);
                                        } catch (TskCoreException ex) {
                                            logger.log(Level.SEVERE, "Error adding account artifact to blackboard.", ex); //NON-NLS
                                        }
                                        break;

                                    case "NtuserNetwork": // NON-NLS
                                        try {
                                            String localPath = artnode.getAttribute("localPath"); //NON-NLS
                                            String remoteName = value;
                                            BlackboardArtifact bbart = regFile.newArtifact(ARTIFACT_TYPE.TSK_REMOTE_DRIVE);
                                            bbattributes.add(new BlackboardAttribute(ATTRIBUTE_TYPE.TSK_LOCAL_PATH,
                                                    parentModuleName, localPath));
                                            bbattributes.add(new BlackboardAttribute(ATTRIBUTE_TYPE.TSK_REMOTE_PATH,
                                                    parentModuleName, remoteName));
                                            bbart.addAttributes(bbattributes);
                                            // index the artifact for keyword search
                                            postArtifact(bbart);
                                        } catch (TskCoreException ex) {
                                            logger.log(Level.SEVERE, "Error adding network artifact to blackboard.", ex); //NON-NLS
                                        }
                                        break;
                                    case "SSID": // NON-NLS
                                        String adapter = artnode.getAttribute("adapter"); //NON-NLS
                                        try {
                                            Long lastWriteTime = Long.parseLong(artnode.getAttribute("writeTime")); //NON-NLS
                                            lastWriteTime = Long.valueOf(lastWriteTime.toString());
                                            bbattributes.add(new BlackboardAttribute(ATTRIBUTE_TYPE.TSK_SSID, parentModuleName, value));
                                            bbattributes.add(new BlackboardAttribute(ATTRIBUTE_TYPE.TSK_DATETIME, parentModuleName, lastWriteTime));
                                            bbattributes.add(new BlackboardAttribute(ATTRIBUTE_TYPE.TSK_DEVICE_ID, parentModuleName, adapter));
                                            BlackboardArtifact bbart = regFile.newArtifact(ARTIFACT_TYPE.TSK_WIFI_NETWORK);
                                            bbart.addAttributes(bbattributes);
                                            // index the artifact for keyword search
                                            postArtifact(bbart);
                                        } catch (TskCoreException ex) {
                                            logger.log(Level.SEVERE, "Error adding SSID artifact to blackboard.", ex); //NON-NLS
                                        }
                                        break;
                                    case "shellfolders": // NON-NLS
                                        // The User Shell Folders subkey stores the paths to Windows Explorer folders for the current user of the computer
                                        // (https://technet.microsoft.com/en-us/library/Cc962613.aspx).
                                        // No useful information. Skip.
                                        break;

                                    default:
                                        logger.log(Level.WARNING, "Unrecognized node name: {0}", dataType); //NON-NLS
                                        break;
                                }
                            }
                        }
                        break;
                }
            } // for
            return true;
        } catch (FileNotFoundException ex) {
            logger.log(Level.WARNING, String.format("Error finding the registry file: %s", regFilePath), ex); //NON-NLS
        } catch (SAXException ex) {
            logger.log(Level.WARNING, String.format("Error parsing the registry XML: %s", regFilePath), ex); //NON-NLS
        } catch (IOException ex) {
            logger.log(Level.WARNING, String.format("Error building the document parser: %s", regFilePath), ex); //NON-NLS
        } catch (ParserConfigurationException ex) {
            logger.log(Level.WARNING, String.format("Error configuring the registry parser: %s", regFilePath), ex); //NON-NLS
        } finally {
            try {
                if (fstream != null) {
                    fstream.close();
                }
            } catch (IOException ex) {
            }
        }
        return false;
    }

    /**
     * Parse the output of the SAM regripper plugin to get additional Account
     * information
     *
     * @param regFilePath     the path to the registry file being parsed
     * @param regAbstractFile the file to associate newly created artifacts with
     *
     * @return true if successful, false if parsing failed at some point
     */
    private boolean parseSamPluginOutput(String regFilePath, AbstractFile regAbstractFile) {
        File regfile = new File(regFilePath);
        try (BufferedReader bufferedReader = new BufferedReader(new FileReader(regfile))) {
            // Read the file in and create a Document and elements
            String userInfoSection = "User Information";
            String previousLine = null;
            String line = bufferedReader.readLine();
            Set<Map<String, String>> userSet = new HashSet<>();
            Map<String, List<String>> groupMap = null;
            while (line != null) {
                if (line.contains(SECTION_DIVIDER) && previousLine != null && previousLine.contains(userInfoSection)) {
                    readUsers(bufferedReader, userSet);
                }

                if (line.contains(SECTION_DIVIDER) && previousLine != null && previousLine.contains("Group Membership Information")) {
                    groupMap = readGroups(bufferedReader);
                }

                previousLine = line;
                line = bufferedReader.readLine();
            }
            Map<String, Map<String, String>> userInfoMap = new HashMap<>();
            //load all the user info which was read into a map
            for (Map<String, String> userInfo : userSet) {
                userInfoMap.put(userInfo.get(SID_KEY), userInfo);
            }
            //get all existing OS account artifacts
            List<BlackboardArtifact> existingOsAccounts = tskCase.getBlackboardArtifacts(ARTIFACT_TYPE.TSK_OS_ACCOUNT);
            for (BlackboardArtifact osAccount : existingOsAccounts) {
                //if the OS Account artifact was from the same data source check the user id
                if (osAccount.getDataSource().getId() == regAbstractFile.getDataSourceObjectId()) {
                    BlackboardAttribute existingUserId = osAccount.getAttribute(new BlackboardAttribute.Type(ATTRIBUTE_TYPE.TSK_USER_ID));
                    if (existingUserId != null) {
                        String userID = existingUserId.getValueString().trim();
                        Map<String, String> userInfo = userInfoMap.remove(userID);
                        //if the existing user id matches a user id which we parsed information for check if that information exists and if it doesn't add it
                        if (userInfo != null) {
                            osAccount.addAttributes(getAttributesForAccount(userInfo, groupMap.get(userID), true));
                        }
                    }
                }
            }
            //add remaining userinfos as accounts;
            for (Map<String, String> userInfo : userInfoMap.values()) {
                BlackboardArtifact bbart = regAbstractFile.newArtifact(ARTIFACT_TYPE.TSK_OS_ACCOUNT);
                bbart.addAttributes(getAttributesForAccount(userInfo, groupMap.get(userInfo.get(SID_KEY)), false));
                // index the artifact for keyword search
                postArtifact(bbart);
            }
            //store set of attributes to make artifact for later in collection of artifact like objects
            return true;
        } catch (FileNotFoundException ex) {
            logger.log(Level.SEVERE, "Error finding the registry file.", ex); //NON-NLS
        } catch (IOException ex) {
            logger.log(Level.SEVERE, "Error building the document parser: {0}", ex); //NON-NLS
        } catch (ParseException ex) {
            logger.log(Level.SEVERE, "Error parsing the the date from the registry file", ex); //NON-NLS
        } catch (TskCoreException ex) {
            logger.log(Level.SEVERE, "Error updating TSK_OS_ACCOUNT artifacts to include newly parsed data.", ex); //NON-NLS
        }
        return false;
    }

    /**
     * Creates the attribute list for the given user information and group list.
     * 
     * @param userInfo Map of key\value pairs of user information
     * @param groupList List of the groups that user belongs
     * @param existingUser
     * 
     * @return List 
     * 
     * @throws ParseException 
     */
    Collection<BlackboardAttribute> getAttributesForAccount(Map<String, String> userInfo, List<String> groupList, boolean existingUser) throws ParseException {
        Collection<BlackboardAttribute> bbattributes = new ArrayList<>();

        SimpleDateFormat regRipperTimeFormat = new SimpleDateFormat("EEE MMM dd HH:mm:ss yyyy 'Z'");
        regRipperTimeFormat.setTimeZone(getTimeZone("GMT"));

        if (!existingUser) {
            bbattributes.add(new BlackboardAttribute(ATTRIBUTE_TYPE.TSK_USER_ID,
                    getRAModuleName(), userInfo.get(SID_KEY)));

            bbattributes.add(new BlackboardAttribute(ATTRIBUTE_TYPE.TSK_USER_NAME,
                    this.moduleName, userInfo.get(USERNAME_KEY)));
        }

        String value = userInfo.get(ACCOUNT_CREATED_KEY);
        if (value != null && !value.isEmpty() && !value.equals(NEVER_DATE)) {
            bbattributes.add(new BlackboardAttribute(ATTRIBUTE_TYPE.TSK_DATETIME_CREATED,
                    getRAModuleName(), regRipperTimeFormat.parse(value).getTime() / MS_IN_SEC));
        }

        value = userInfo.get(LAST_LOGIN_KEY);
        if (value != null && !value.isEmpty() && !value.equals(NEVER_DATE)) {
            bbattributes.add(new BlackboardAttribute(ATTRIBUTE_TYPE.TSK_DATETIME_ACCESSED,
                    getRAModuleName(), regRipperTimeFormat.parse(value).getTime() / MS_IN_SEC));
        }

        value = userInfo.get(LOGIN_COUNT_KEY);
        if (value != null && !value.isEmpty()) {
            bbattributes.add(new BlackboardAttribute(ATTRIBUTE_TYPE.TSK_COUNT,
                    getRAModuleName(), Integer.parseInt(value)));
        }

        value = userInfo.get(ACCOUNT_TYPE_KEY);
        if (value != null && !value.isEmpty()) {
            bbattributes.add(new BlackboardAttribute(ATTRIBUTE_TYPE.TSK_ACCOUNT_TYPE,
                    getRAModuleName(), value));
        }

        value = userInfo.get(USER_COMMENT_KEY);
        if (value != null && !value.isEmpty()) {
            bbattributes.add(new BlackboardAttribute(ATTRIBUTE_TYPE.TSK_DESCRIPTION,
                    getRAModuleName(), value));
        }

        value = userInfo.get(NAME_KEY);
        if (value != null && !value.isEmpty()) {
            bbattributes.add(new BlackboardAttribute(ATTRIBUTE_TYPE.TSK_NAME,
                    getRAModuleName(), value));
        }

        value = userInfo.get(INTERNET_NAME_KEY);
        if (value != null && !value.isEmpty()) {
            bbattributes.add(new BlackboardAttribute(ATTRIBUTE_TYPE.TSK_EMAIL,
                    getRAModuleName(), value));
        }

        value = userInfo.get(FULL_NAME_KEY);
        if (value != null && !value.isEmpty()) {
            bbattributes.add(new BlackboardAttribute(ATTRIBUTE_TYPE.TSK_DISPLAY_NAME,
                    getRAModuleName(), value));
        }

        value = userInfo.get(PWD_RESET_KEY);
        if (value != null && !value.isEmpty() && !value.equals(NEVER_DATE)) {
            bbattributes.add(new BlackboardAttribute(ATTRIBUTE_TYPE.TSK_DATETIME_PASSWORD_RESET,
                    getRAModuleName(), regRipperTimeFormat.parse(value).getTime() / MS_IN_SEC));
        }

        value = userInfo.get(PASSWORD_HINT);
        if (value != null && !value.isEmpty()) {
            bbattributes.add(new BlackboardAttribute(ATTRIBUTE_TYPE.TSK_PASSWORD_HINT,
                    getRAModuleName(), value));
        }

        value = userInfo.get(PWD_FAILE_KEY);
        if (value != null && !value.isEmpty() && !value.equals(NEVER_DATE)) {
            bbattributes.add(new BlackboardAttribute(ATTRIBUTE_TYPE.TSK_DATETIME_PASSWORD_FAIL,
                    getRAModuleName(), regRipperTimeFormat.parse(value).getTime() / MS_IN_SEC));
        }

        String settingString = "";
        for (String setting : PASSWORD_SETTINGS_FLAGS) {
            if (userInfo.containsKey(setting)) {
                settingString += setting + ", ";
            }
        }

        if (!settingString.isEmpty()) {
            settingString = settingString.substring(0, settingString.length() - 2);
            bbattributes.add(new BlackboardAttribute(ATTRIBUTE_TYPE.TSK_PASSWORD_SETTINGS,
                    getRAModuleName(), settingString));
        }

        settingString = "";
        for (String setting : ACCOUNT_SETTINGS_FLAGS) {
            if (userInfo.containsKey(setting)) {
                settingString += setting + ", ";
            }
        }

        if (!settingString.isEmpty()) {
            settingString = settingString.substring(0, settingString.length() - 2);
            bbattributes.add(new BlackboardAttribute(ATTRIBUTE_TYPE.TSK_ACCOUNT_SETTINGS,
                    getRAModuleName(), settingString));
        }

        settingString = "";
        for (String setting : ACCOUNT_TYPE_FLAGS) {
            if (userInfo.containsKey(setting)) {
                settingString += setting + ", ";
            }
        }

        if (!settingString.isEmpty()) {
            settingString = settingString.substring(0, settingString.length() - 2);
            bbattributes.add(new BlackboardAttribute(ATTRIBUTE_TYPE.TSK_FLAG,
                    getRAModuleName(), settingString));
        }

        if (groupList != null && groupList.isEmpty()) {
            String groups = "";
            for (String group : groupList) {
                groups += group + ", ";
            }

            bbattributes.add(new BlackboardAttribute(ATTRIBUTE_TYPE.TSK_GROUPS,
                    getRAModuleName(), groups.substring(0, groups.length() - 2)));
        }

        return bbattributes;
    }
    
    /**
     * Read the User Information section of the SAM regripper plugin's output
     * and collect user account information from the file.
     *
     * @param bufferedReader a buffered reader for the file which contains the
     *                       user information
     * @param users          the set to add UserInfo objects representing the
     *                       users found to
     *
     * @throws IOException
     */
    private void readUsers(BufferedReader bufferedReader, Set<Map<String, String>> users) throws IOException {
        String line = bufferedReader.readLine();
        //read until end of file or next section divider
        String userName = "";
        String user_rid = "";
        while (line != null && !line.contains(SECTION_DIVIDER)) {
            //when a user name field exists read the name and id number
            if (line.contains(USERNAME_KEY)) {
                String regx = USERNAME_KEY + "\\s*?:";
                String userNameAndIdString = line.replaceAll(regx, "");
                userName = userNameAndIdString.substring(0, userNameAndIdString.lastIndexOf('[')).trim();
                user_rid = userNameAndIdString.substring(userNameAndIdString.lastIndexOf('['), userNameAndIdString.lastIndexOf(']'));
            } else if (line.contains(SID_KEY) && !userName.isEmpty()) {
                Map.Entry<String, String> entry = getSAMKeyValue(line);

                HashMap<String, String> userInfo = new HashMap<>();
                userInfo.put(USERNAME_KEY, userName);
                userInfo.put(RID_KEY, user_rid);
                userInfo.put(entry.getKey(), entry.getValue());

                //continue reading this users information until end of file or a blank line between users
                line = bufferedReader.readLine();
                while (line != null && !line.isEmpty()) {
                    entry = getSAMKeyValue(line);
                    userInfo.put(entry.getKey(), entry.getValue());
                    line = bufferedReader.readLine();
                }
                users.add(userInfo);

                userName = "";
            }
            line = bufferedReader.readLine();
        }
    }
    
    /**
     * Maps the user groups to the sid that are a part of them.
     * 
     * @param bufferedReader
     * 
     * @return A map if sid and the groups they map too
     * 
     * @throws IOException 
     */
    Map<String, List<String>> readGroups(BufferedReader bufferedReader) throws IOException {
        Map<String, List<String>> groupMap = new HashMap<>();

        String line = bufferedReader.readLine();

<<<<<<< HEAD
        progressBar.progress(Bundle.Progress_Message_Analyze_Registry());
        analyzeRegistryFiles();
    }
   
    /**
     * Create the shellbag artifacts from the list of ShellBag objects.
     *
     * @param regFile   The data source file
     * @param shellbags List of shellbags from source file
     *
     * @throws TskCoreException
     */
    void createShellBagArtifacts(AbstractFile regFile, List<ShellBag> shellbags) throws TskCoreException {
        List<BlackboardArtifact> artifacts = new ArrayList<>();
        for (ShellBag bag : shellbags) {
            Collection<BlackboardAttribute> attributes = new ArrayList<>();
            BlackboardArtifact artifact = regFile.newArtifact(getShellBagArtifact().getTypeID());
            attributes.add(new BlackboardAttribute(TSK_PATH, getName(), bag.getResource()));
            attributes.add(new BlackboardAttribute(getKeyAttribute(), getName(), bag.getKey()));

            long time;
            time = bag.getLastWrite();
            if (time != 0) {
                attributes.add(new BlackboardAttribute(getLastWriteAttribute(), getName(), time));
            }
            
            time = bag.getModified();
            if (time != 0) {
                attributes.add(new BlackboardAttribute(TSK_DATETIME_MODIFIED, getName(), time));
            }

            time = bag.getCreated();
            if (time != 0) {
                attributes.add(new BlackboardAttribute(TSK_DATETIME_CREATED, getName(), time));
            }

            time = bag.getAccessed();
            if (time != 0) {
                attributes.add(new BlackboardAttribute(TSK_DATETIME_ACCESSED, getName(), time));
            }

            artifact.addAttributes(attributes);

            artifacts.add(artifact);
        }

        postArtifacts(artifacts);
    }

    /**
     * Returns the custom Shellbag artifact type or creates it if it does not
     * currently exist.
     *
     * @return BlackboardArtifact.Type for shellbag artifacts
     *
     * @throws TskCoreException
     */
    private BlackboardArtifact.Type getShellBagArtifact() throws TskCoreException {
        if (shellBagArtifactType == null) {
            try {
                tskCase.addBlackboardArtifactType(SHELLBAG_ARTIFACT_NAME, Bundle.Shellbag_Artifact_Display_Name()); //NON-NLS
            } catch (TskDataException ex) {
                // Artifact already exists
                logger.log(Level.INFO, String.format("%s may have already been defined for this case", SHELLBAG_ARTIFACT_NAME), ex);
            }

            shellBagArtifactType = tskCase.getArtifactType(SHELLBAG_ARTIFACT_NAME);
        }

        return shellBagArtifactType;
    }

    /**
     * Gets the custom BlackboardAttribute type. The attribute type is created
     * if it does not currently exist.
     *
     * @return The BlackboardAttribute type
     *
     * @throws TskCoreException
     */
    private BlackboardAttribute.Type getLastWriteAttribute() throws TskCoreException {
        if (shellBagLastWriteAttributeType == null) {
            try {
                shellBagLastWriteAttributeType = tskCase.addArtifactAttributeType(SHELLBAG_ATTRIBUTE_LAST_WRITE, 
                                                    BlackboardAttribute.TSK_BLACKBOARD_ATTRIBUTE_VALUE_TYPE.DATETIME, 
                                                    Bundle.Shellbag_Last_Write_Attribute_Display_Name());
            } catch (TskDataException ex) {
                // Attribute already exists get it from the case
                shellBagLastWriteAttributeType = tskCase.getAttributeType(SHELLBAG_ATTRIBUTE_LAST_WRITE);
            }
        }
        return shellBagLastWriteAttributeType;
    }

    /**
     * Gets the custom BlackboardAttribute type. The attribute type is created
     * if it does not currently exist.
     *
     * @return The BlackboardAttribute type
     *
     * @throws TskCoreException
     */
    private BlackboardAttribute.Type getKeyAttribute() throws TskCoreException {
        if (shellBagKeyAttributeType == null) {
            try {
                shellBagKeyAttributeType = tskCase.addArtifactAttributeType(SHELLBAG_ATTRIBUTE_KEY, 
                                                    BlackboardAttribute.TSK_BLACKBOARD_ATTRIBUTE_VALUE_TYPE.STRING, 
                                                    Bundle.Shellbag_Key_Attribute_Display_Name());
            } catch (TskDataException ex) {
                // The attribute already exists get it from the case
                shellBagKeyAttributeType = tskCase.getAttributeType(SHELLBAG_ATTRIBUTE_KEY);
            }
        }
        return shellBagKeyAttributeType;
    }
=======
        int userCount = 0;
        String groupName = null;

        while (line != null && !line.contains(SECTION_DIVIDER)) {
>>>>>>> 40c7f00c

            if (line.contains("Group Name")) {
                String value = line.replaceAll("Group Name\\s*?:", "").trim();
                groupName = (value.replaceAll("\\[\\d*?\\]", "")).trim();
                int startIndex = value.indexOf('[');
                int endIndex = value.indexOf(']');

                if (startIndex != -1 && endIndex != -1) {
                    String countStr = value.substring(startIndex + 1, endIndex);
                    userCount = Integer.parseInt(countStr);
                }
            } else if (line.matches("Users\\s*?:")) {
                for (int i = 0; i < userCount; i++) {
                    line = bufferedReader.readLine();
                    if (line != null) {
                        String sid = line.trim();
                        List<String> groupList = groupMap.get(sid);
                        if (groupList == null) {
                            groupList = new ArrayList<>();
                            groupMap.put(sid, groupList);
                        }
                        groupList.add(groupName);
                    }
                }
                groupName = null;
            }
            line = bufferedReader.readLine();
        }
        return groupMap;
    }

    /**
     * Gets the key value from user account strings of the format
     * key:value or 
     * --> value
     * 
     * @param line String to parse
     * 
     * @return key value pair
     */
    private Map.Entry<String, String> getSAMKeyValue(String line) {
        int index = line.indexOf(':');
        Map.Entry<String, String> returnValue = null;
        String key = null;
        String value = null;

        if (index != -1) {
            key = line.substring(0, index).trim();
            if (index + 1 < line.length()) {
                value = line.substring(index + 1).trim();
            } else {
                value = "";
            }

        } else if (line.contains("-->")) {
            key = line.replace("-->", "").trim();
            value = "true";
        }

        if (key != null) {
            returnValue = new AbstractMap.SimpleEntry<>(key, value);
        }

        return returnValue;
    }

    @Override
    public void process(Content dataSource, IngestJobContext context, DataSourceIngestModuleProgress progressBar) {
        this.dataSource = dataSource;
        this.context = context;

        progressBar.progress(Bundle.Progress_Message_Analyze_Registry());
        analyzeRegistryFiles();

    }

    /**
     * Private wrapper class for Registry output files
     */
    private class RegOutputFiles {

        public String autopsyPlugins = "";
        public String fullPlugins = "";
    }
}<|MERGE_RESOLUTION|>--- conflicted
+++ resolved
@@ -1152,24 +1152,6 @@
         }
     }
     
-    /**
-     * Maps the user groups to the sid that are a part of them.
-     * 
-     * @param bufferedReader
-     * 
-     * @return A map if sid and the groups they map too
-     * 
-     * @throws IOException 
-     */
-    Map<String, List<String>> readGroups(BufferedReader bufferedReader) throws IOException {
-        Map<String, List<String>> groupMap = new HashMap<>();
-
-        String line = bufferedReader.readLine();
-
-<<<<<<< HEAD
-        progressBar.progress(Bundle.Progress_Message_Analyze_Registry());
-        analyzeRegistryFiles();
-    }
    
     /**
      * Create the shellbag artifacts from the list of ShellBag objects.
@@ -1282,12 +1264,25 @@
         }
         return shellBagKeyAttributeType;
     }
-=======
+    
+        /**
+     * Maps the user groups to the sid that are a part of them.
+     * 
+     * @param bufferedReader
+     * 
+     * @return A map if sid and the groups they map too
+     * 
+     * @throws IOException 
+     */
+    Map<String, List<String>> readGroups(BufferedReader bufferedReader) throws IOException {
+        Map<String, List<String>> groupMap = new HashMap<>();
+
+        String line = bufferedReader.readLine();
+
         int userCount = 0;
         String groupName = null;
 
         while (line != null && !line.contains(SECTION_DIVIDER)) {
->>>>>>> 40c7f00c
 
             if (line.contains("Group Name")) {
                 String value = line.replaceAll("Group Name\\s*?:", "").trim();
