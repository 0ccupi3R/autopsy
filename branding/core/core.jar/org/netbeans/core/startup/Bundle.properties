--- conflicted
+++ resolved
@@ -1,9 +1,5 @@
 #Updated by build script
-<<<<<<< HEAD
-#Thu, 09 Nov 2017 11:15:59 -0500
-=======
 #Wed, 08 Nov 2017 17:45:11 -0500
->>>>>>> fad03838
 LBL_splash_window_title=Starting Autopsy
 SPLASH_HEIGHT=314
 SPLASH_WIDTH=538
