--- conflicted
+++ resolved
@@ -3,14 +3,8 @@
 Analyzing data in Autopsy uses the following workflow:
 -# <b>Create a Case</b>: A case is a container for one or more data sources.  One must be created before data is analyzed. See \ref cases_page for more details. 
 -# <b>Adding a Data Source</b>: One or more data sources are added to the case. Data sources include disk images and local files. See \ref ds_page for more details. 
-<<<<<<< HEAD
--# <b>Analyze with Ingest Modules</b>: After the data source is added, ingest modules to operate in the background to analyze the data.  Results are posted to the interface in real time and provide alerts as necessary. Example ingest modules include hash calculation and lookup, keyword searching, and web artifact extraction. 3rd party modules can be developed and added to the pipelines.  See \ref ingest_page. 
--# <b>Manual Analysis</b>: User navigates interface, file contents, and ingest module results to identify the evidence.  Interesting items can be tagged for later reporting and analysis. 
--# <b>Report Generation</b>: User generates final report based on tagged or all results. 
-=======
 -# <b>Analyze with Ingest Modules</b>: After the data source is added, ingest modules operate in the background to analyze the data.  Results are posted to the interface in real time and provide alerts as necessary. Example ingest modules include \ref hash_db_page "hash calculation and lookup", \ref keyword_search_page "keyword searching", and \ref recent_activity_page "web artifact extraction". 3rd-party modules can be developed and added to the pipelines.  See \ref ingest_page. 
 -# <b>Manual Analysis</b>: The user navigates the interface, file contents, and ingest module results to identify the evidence.  Interesting items can be tagged for later reporting and analysis. 
 -# <b>Report Generation</b>: The user initiates a final report based on selected tags or results. 
->>>>>>> b188bab1
 
 */