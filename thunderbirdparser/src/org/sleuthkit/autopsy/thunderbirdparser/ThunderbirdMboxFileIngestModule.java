/*
 * Autopsy Forensic Browser
 *
 * Copyright 2011-2019 Basis Technology Corp.
 * Contact: carrier <at> sleuthkit <dot> org
 *
 * Licensed under the Apache License, Version 2.0 (the "License");
 * you may not use this file except in compliance with the License.
 * You may obtain a copy of the License at
 *
 *     http://www.apache.org/licenses/LICENSE-2.0
 *
 * Unless required by applicable law or agreed to in writing, software
 * distributed under the License is distributed on an "AS IS" BASIS,
 * WITHOUT WARRANTIES OR CONDITIONS OF ANY KIND, either express or implied.
 * See the License for the specific language governing permissions and
 * limitations under the License.
 */
package org.sleuthkit.autopsy.thunderbirdparser;

import java.io.File;
import java.io.IOException;
import java.util.ArrayList;
import java.util.Collection;
import java.util.HashSet;
import java.util.List;
import java.util.Set;
import java.util.logging.Level;
import java.util.regex.Matcher;
import java.util.regex.Pattern;
import org.openide.util.NbBundle;
import org.openide.util.NbBundle.Messages;
import org.sleuthkit.autopsy.casemodule.Case;
import org.sleuthkit.autopsy.casemodule.NoCurrentCaseException;
import org.sleuthkit.autopsy.casemodule.services.Blackboard;
import org.sleuthkit.autopsy.casemodule.services.FileManager;
import org.sleuthkit.autopsy.coreutils.Logger;
import org.sleuthkit.autopsy.coreutils.MessageNotifyUtil;
import org.sleuthkit.autopsy.datamodel.ContentUtils;
import org.sleuthkit.autopsy.ingest.FileIngestModule;
import org.sleuthkit.autopsy.ingest.IngestJobContext;
import org.sleuthkit.autopsy.ingest.IngestMessage;
import org.sleuthkit.autopsy.ingest.IngestModule.ProcessResult;
import org.sleuthkit.autopsy.ingest.IngestMonitor;
import org.sleuthkit.autopsy.ingest.IngestServices;
import org.sleuthkit.autopsy.ingest.ModuleContentEvent;
import org.sleuthkit.autopsy.ingest.ModuleDataEvent;
import org.sleuthkit.datamodel.AbstractFile;
import org.sleuthkit.datamodel.Account;
import org.sleuthkit.datamodel.AccountFileInstance;
import org.sleuthkit.datamodel.BlackboardArtifact;
import org.sleuthkit.datamodel.BlackboardAttribute;
import org.sleuthkit.datamodel.BlackboardAttribute.ATTRIBUTE_TYPE;
import org.sleuthkit.datamodel.DerivedFile;
import org.sleuthkit.datamodel.Relationship;
import org.sleuthkit.datamodel.TskCoreException;
import org.sleuthkit.datamodel.TskData;
import org.sleuthkit.datamodel.TskDataException;
import org.sleuthkit.datamodel.TskException;

/**
 * File-level ingest module that detects MBOX, PST, and vCard files based on
 * signature. Understands Thunderbird folder layout to provide additional
 * structure and metadata.
 */
public final class ThunderbirdMboxFileIngestModule implements FileIngestModule {
    private static final Logger logger = Logger.getLogger(ThunderbirdMboxFileIngestModule.class.getName());
    private final IngestServices services = IngestServices.getInstance();
    private FileManager fileManager;
    private IngestJobContext context;
    private Blackboard blackboard;
    
    private Case currentCase;

    /**
     * Empty constructor.
     */
    ThunderbirdMboxFileIngestModule() {
    }

    @Override
    @Messages ({"ThunderbirdMboxFileIngestModule.noOpenCase.errMsg=Exception while getting open case."})
    public void startUp(IngestJobContext context) throws IngestModuleException {
        this.context = context;
        try {
            currentCase = Case.getCurrentCaseThrows();
            fileManager = Case.getCurrentCaseThrows().getServices().getFileManager();
        } catch (NoCurrentCaseException ex) {
            logger.log(Level.SEVERE, "Exception while getting open case.", ex);
            throw new IngestModuleException(Bundle.ThunderbirdMboxFileIngestModule_noOpenCase_errMsg(), ex);
        }
    }

    @Override
    public ProcessResult process(AbstractFile abstractFile) {

        try {
            blackboard = Case.getCurrentCaseThrows().getServices().getBlackboard();
        } catch (NoCurrentCaseException ex) {
            logger.log(Level.SEVERE, "Exception while getting open case.", ex);
            return ProcessResult.ERROR;
        }

        // skip known
        if (abstractFile.getKnown().equals(TskData.FileKnown.KNOWN)) {
            return ProcessResult.OK;
        }

        //skip unalloc
        if ((abstractFile.getType().equals(TskData.TSK_DB_FILES_TYPE_ENUM.UNALLOC_BLOCKS)) ||
                (abstractFile.getType().equals(TskData.TSK_DB_FILES_TYPE_ENUM.SLACK))) {
            return ProcessResult.OK;
        }

        if ((abstractFile.isFile() == false)) {
            return ProcessResult.OK;
        }

        // check its signature
        boolean isMbox = false;
        try {
            byte[] t = new byte[64];
            if (abstractFile.getSize() > 64) {
                int byteRead = abstractFile.read(t, 0, 64);
                if (byteRead > 0) {
                    isMbox = MboxParser.isValidMimeTypeMbox(t);
                }
            }
        } catch (TskException ex) {
            logger.log(Level.WARNING, null, ex);
        }

        if (isMbox) {
            return processMBox(abstractFile);
        }

        if (PstParser.isPstFile(abstractFile)) {
            return processPst(abstractFile);
        }
        
        if (VcardParser.isVcardFile(abstractFile)) {
            return processVcard(abstractFile);
        }

        return ProcessResult.OK;
    }

    /**
     * Processes a pst/ost data file and extracts and adds email artifacts.
     *
     * @param abstractFile The pst/ost data file to process.
     *
     * @return
     */
    @Messages({"ThunderbirdMboxFileIngestModule.processPst.indexError.message=Failed to index encryption detected artifact for keyword search."})
    private ProcessResult processPst(AbstractFile abstractFile) {
        String fileName;
        try {
            fileName = getTempPath() + File.separator + abstractFile.getName()
                + "-" + String.valueOf(abstractFile.getId());
        } catch (NoCurrentCaseException ex) {
            logger.log(Level.SEVERE, "Exception while getting open case.", ex); //NON-NLS
            return ProcessResult.ERROR;
        }
        File file = new File(fileName);

        long freeSpace = services.getFreeDiskSpace();
        if ((freeSpace != IngestMonitor.DISK_FREE_SPACE_UNKNOWN) && (abstractFile.getSize() >= freeSpace)) {
            logger.log(Level.WARNING, "Not enough disk space to write file to disk."); //NON-NLS
            IngestMessage msg = IngestMessage.createErrorMessage(EmailParserModuleFactory.getModuleName(), EmailParserModuleFactory.getModuleName(),
                    NbBundle.getMessage(this.getClass(),
                            "ThunderbirdMboxFileIngestModule.processPst.errMsg.outOfDiskSpace",
                            abstractFile.getName()));
            services.postMessage(msg);
            return ProcessResult.OK;
        }

        try {
            ContentUtils.writeToFile(abstractFile, file, context::fileIngestIsCancelled);
        } catch (IOException ex) {
            logger.log(Level.WARNING, "Failed writing pst file to disk.", ex); //NON-NLS
            return ProcessResult.OK;
        }

        PstParser parser = new PstParser(services);
        PstParser.ParseResult result = parser.parse(file, abstractFile.getId());

        if (result == PstParser.ParseResult.OK) {
            // parse success: Process email and add artifacts
            processEmails(parser.getResults(), abstractFile);

        } else if (result == PstParser.ParseResult.ENCRYPT) {
            // encrypted pst: Add encrypted file artifact
            try {
                BlackboardArtifact artifact = abstractFile.newArtifact(BlackboardArtifact.ARTIFACT_TYPE.TSK_ENCRYPTION_DETECTED);
                artifact.addAttribute(new BlackboardAttribute(ATTRIBUTE_TYPE.TSK_NAME, EmailParserModuleFactory.getModuleName(), NbBundle.getMessage(this.getClass(), "ThunderbirdMboxFileIngestModule.encryptionFileLevel")));

                try {
                    // index the artifact for keyword search
                    blackboard.indexArtifact(artifact);
                } catch (Blackboard.BlackboardException ex) {
                    MessageNotifyUtil.Notify.error(Bundle.ThunderbirdMboxFileIngestModule_processPst_indexError_message(), artifact.getDisplayName());
                    logger.log(Level.SEVERE, "Unable to index blackboard artifact " + artifact.getArtifactID(), ex); //NON-NLS
                }

                services.fireModuleDataEvent(new ModuleDataEvent(EmailParserModuleFactory.getModuleName(), BlackboardArtifact.ARTIFACT_TYPE.TSK_ENCRYPTION_DETECTED));
            } catch (TskCoreException ex) {
                logger.log(Level.INFO, "Failed to add encryption attribute to file: {0}", abstractFile.getName()); //NON-NLS
            }
        } else {
            // parsing error: log message
            postErrorMessage(
                    NbBundle.getMessage(this.getClass(), "ThunderbirdMboxFileIngestModule.processPst.errProcFile.msg",
                            abstractFile.getName()),
                    NbBundle.getMessage(this.getClass(),
                            "ThunderbirdMboxFileIngestModule.processPst.errProcFile.details"));
            logger.log(Level.INFO, "PSTParser failed to parse {0}", abstractFile.getName()); //NON-NLS
            return ProcessResult.ERROR;
        }

        if (file.delete() == false) {
            logger.log(Level.INFO, "Failed to delete temp file: {0}", file.getName()); //NON-NLS
        }

        String errors = parser.getErrors();
        if (errors.isEmpty() == false) {
            postErrorMessage(
                    NbBundle.getMessage(this.getClass(), "ThunderbirdMboxFileIngestModule.processPst.errProcFile.msg2",
                            abstractFile.getName()), errors);
        }

        return ProcessResult.OK;
    }

    /**
     * Parse and extract email messages and attachments from an MBox file.
     *
     * @param abstractFile
     *
     * @return
     */
    private ProcessResult processMBox(AbstractFile abstractFile) {
        String mboxFileName = abstractFile.getName();
        String mboxParentDir = abstractFile.getParentPath();
        // use the local path to determine the e-mail folder structure
        String emailFolder = "";
        // email folder is everything after "Mail" or ImapMail
        if (mboxParentDir.contains("/Mail/")) { //NON-NLS
            emailFolder = mboxParentDir.substring(mboxParentDir.indexOf("/Mail/") + 5); //NON-NLS
        } else if (mboxParentDir.contains("/ImapMail/")) { //NON-NLS
            emailFolder = mboxParentDir.substring(mboxParentDir.indexOf("/ImapMail/") + 9); //NON-NLS
        }
        emailFolder = emailFolder + mboxFileName;
        emailFolder = emailFolder.replaceAll(".sbd", ""); //NON-NLS

        String fileName;
        try {
            fileName = getTempPath() + File.separator + abstractFile.getName()
                + "-" + String.valueOf(abstractFile.getId());
        } catch (NoCurrentCaseException ex) {
            logger.log(Level.SEVERE, "Exception while getting open case.", ex); //NON-NLS
            return ProcessResult.ERROR;
        }
        File file = new File(fileName);

        long freeSpace = services.getFreeDiskSpace();
        if ((freeSpace != IngestMonitor.DISK_FREE_SPACE_UNKNOWN) && (abstractFile.getSize() >= freeSpace)) {
            logger.log(Level.WARNING, "Not enough disk space to write file to disk."); //NON-NLS
            postErrorMessage(
                    NbBundle.getMessage(this.getClass(), "ThunderbirdMboxFileIngestModule.processMBox.errProcFile.msg",
                            abstractFile.getName()),
                    NbBundle.getMessage(this.getClass(),
                            "ThunderbirdMboxFileIngestModule.processMBox.errProfFile.details"));
            return ProcessResult.OK;
        }

        try {
            ContentUtils.writeToFile(abstractFile, file, context::fileIngestIsCancelled);
        } catch (IOException ex) {
            logger.log(Level.WARNING, "Failed writing mbox file to disk.", ex); //NON-NLS
            return ProcessResult.OK;
        }

        MboxParser parser = new MboxParser(services, emailFolder);
        List<EmailMessage> emails = parser.parse(file, abstractFile.getId());
        processEmails(emails, abstractFile);

        if (file.delete() == false) {
            logger.log(Level.INFO, "Failed to delete temp file: {0}", file.getName()); //NON-NLS
        }

        String errors = parser.getErrors();
        if (errors.isEmpty() == false) {
            postErrorMessage(
                    NbBundle.getMessage(this.getClass(), "ThunderbirdMboxFileIngestModule.processMBox.errProcFile.msg2",
                            abstractFile.getName()), errors);
        }

        return ProcessResult.OK;
    }
    
    /**
     * Parse and extract data from a vCard file.
     *
     * @param abstractFile The content to be processed.
     *
     * @return 'ERROR' whenever a NoCurrentCaseException is encountered;
     *         otherwise 'OK'.
     */
    @Messages({
        "# {0} - file name",
        "# {1} - file ID",
        "ThunderbirdMboxFileIngestModule.errorMessage.outOfDiskSpace=Out of disk space. Cannot copy '{0}' (id={1}) to parse."
    })
    private ProcessResult processVcard(AbstractFile abstractFile) {
        String fileName;
        try {
            fileName = getTempPath() + File.separator + abstractFile.getName()
                + "-" + String.valueOf(abstractFile.getId());
        } catch (NoCurrentCaseException ex) {
            logger.log(Level.SEVERE, "Exception while getting open case.", ex); //NON-NLS
            return ProcessResult.ERROR;
        }
        File file = new File(fileName);

        long freeSpace = services.getFreeDiskSpace();
        if ((freeSpace != IngestMonitor.DISK_FREE_SPACE_UNKNOWN) && (abstractFile.getSize() >= freeSpace)) {
            logger.log(Level.WARNING, String.format("Not enough disk space to write file '%s' (id=%d) to disk.",
                    abstractFile.getName(), abstractFile.getId())); //NON-NLS
            IngestMessage msg = IngestMessage.createErrorMessage(EmailParserModuleFactory.getModuleName(), EmailParserModuleFactory.getModuleName(),
                    Bundle.ThunderbirdMboxFileIngestModule_errorMessage_outOfDiskSpace(abstractFile.getName(), abstractFile.getId()));
            services.postMessage(msg);
            return ProcessResult.OK;
        }

        try {
            ContentUtils.writeToFile(abstractFile, file, context::fileIngestIsCancelled);
        } catch (IOException ex) {
            logger.log(Level.WARNING, String.format("Failed writing the vCard file '%s' (id=%d) to disk.",
                    abstractFile.getName(), abstractFile.getId()), ex); //NON-NLS
            return ProcessResult.OK;
        }
        
        try {
            VcardParser parser = new VcardParser(currentCase, context);
            parser.parse(file, abstractFile);
        } catch (IOException | NoCurrentCaseException ex) {
            logger.log(Level.WARNING, String.format("Exception while parsing the file '%s' (id=%d).", file.getName(), abstractFile.getId()), ex); //NON-NLS
            return ProcessResult.OK;
        }
        
        if (file.delete() == false) {
            logger.log(Level.INFO, "Failed to delete temp file: {0}", file.getName()); //NON-NLS
        }
        
        return ProcessResult.OK;
    }

    /**
     * Get a path to a temporary folder.
     *
     * @throws NoCurrentCaseException if there is no open case.
     * @return the temporary folder
     */
    static String getTempPath() throws NoCurrentCaseException {
        String tmpDir = Case.getCurrentCaseThrows().getTempDirectory() + File.separator
                + "EmailParser"; //NON-NLS
        File dir = new File(tmpDir);
        if (dir.exists() == false) {
            dir.mkdirs();
        }
        return tmpDir;
    }

    /**
     * Get a module output folder.
     * 
     * @throws NoCurrentCaseException if there is no open case.
     *
     * @return the module output folder
     */
    static String getModuleOutputPath() throws NoCurrentCaseException {
        String outDir = Case.getCurrentCaseThrows().getModuleDirectory() + File.separator
                + EmailParserModuleFactory.getModuleName();
        File dir = new File(outDir);
        if (dir.exists() == false) {
            dir.mkdirs();
        }
        return outDir;
    }

    /**
     * Get a relative path of a module output folder.
     *
     * @throws NoCurrentCaseException if there is no open case.
     * @return the relative path of the module output folder
     */
    static String getRelModuleOutputPath() throws NoCurrentCaseException {
        return Case.getCurrentCaseThrows().getModuleOutputDirectoryRelativePath() + File.separator
                + EmailParserModuleFactory.getModuleName();
    }

    /**
     * Take the extracted information in the email messages and add the
     * appropriate artifacts and derived files.
     *
     * @param emails
     * @param abstractFile
     */
    private void processEmails(List<EmailMessage> emails, AbstractFile abstractFile) {
        List<AbstractFile> derivedFiles = new ArrayList<>();
<<<<<<< HEAD
        
        EmailMessageThreader threader = new EmailMessageThreader();
        threader.threadMessages(emails, String.format("%d", abstractFile.getId()));
=======

        // Putting try/catch around this to catch any exception and still allow
        // the creation of the artifacts to continue.
        try{
            EmailMessageThreader.threadMessages(emails, String.format("%d", abstractFile.getId()));
        } catch(Exception ex) {
            logger.log(Level.WARNING, String.format("Exception thrown parsing emails from %s", abstractFile.getName()), ex);
        }
>>>>>>> 13d99eef
        
        for (EmailMessage email : emails) {
            BlackboardArtifact msgArtifact = addEmailArtifact(email, abstractFile);
             
            if ((msgArtifact != null) && (email.hasAttachment()))  {
                derivedFiles.addAll(handleAttachments(email.getAttachments(), abstractFile, msgArtifact ));
            }
        }

        if (derivedFiles.isEmpty() == false) {
            for (AbstractFile derived : derivedFiles) {
                services.fireModuleContentEvent(new ModuleContentEvent(derived));
            }
        }
        context.addFilesToJob(derivedFiles);
        services.fireModuleDataEvent(new ModuleDataEvent(EmailParserModuleFactory.getModuleName(), BlackboardArtifact.ARTIFACT_TYPE.TSK_EMAIL_MSG));
    }

    /**
     * Add the given attachments as derived files and reschedule them for
     * ingest.
     *
     * @param attachments
     * @param abstractFile
     * @param messageArtifact
     *
     * @return List of attachments
     */
    private List<AbstractFile> handleAttachments(List<EmailMessage.Attachment> attachments, AbstractFile abstractFile, BlackboardArtifact messageArtifact) {
        List<AbstractFile> files = new ArrayList<>();
        for (EmailMessage.Attachment attach : attachments) {
            String filename = attach.getName();
            long crTime = attach.getCrTime();
            long mTime = attach.getmTime();
            long aTime = attach.getaTime();
            long cTime = attach.getcTime();
            String relPath = attach.getLocalPath();
            long size = attach.getSize();
            TskData.EncodingType encodingType = attach.getEncodingType();

            try {
                DerivedFile df = fileManager.addDerivedFile(filename, relPath,
                        size, cTime, crTime, aTime, mTime, true, messageArtifact, "",
                        EmailParserModuleFactory.getModuleName(), EmailParserModuleFactory.getModuleVersion(), "", encodingType);
                files.add(df);
            } catch (TskCoreException ex) {
                postErrorMessage(
                        NbBundle.getMessage(this.getClass(), "ThunderbirdMboxFileIngestModule.handleAttch.errMsg",
                                abstractFile.getName()),
                        NbBundle.getMessage(this.getClass(),
                                "ThunderbirdMboxFileIngestModule.handleAttch.errMsg.details", filename));
                logger.log(Level.INFO, "", ex);
            }
        }
        return files;
    }

    /**
     * Finds and returns a set of unique email addresses found in the input string
     *
     * @param input - input string, like the To/CC line from an email header
     * 
     * @return Set<String>: set of email addresses found in the input string
     */
    private Set<String> findEmailAddresess(String input) {
        Pattern p = Pattern.compile("\\b[A-Z0-9._%+-]+@[A-Z0-9.-]+\\.[A-Z]{2,4}\\b",
                                    Pattern.CASE_INSENSITIVE);
        Matcher m = p.matcher(input);
        Set<String> emailAddresses = new HashSet<>();
        while (m.find()) {
            emailAddresses.add( m.group());
        }
        return emailAddresses;
    }
    
    /**
     * Add a blackboard artifact for the given e-mail message.
     *
     * @param email        The e-mail message.
     * @param abstractFile The associated file.
     * 
     * @return The generated e-mail message artifact.
     */
    @Messages({"ThunderbirdMboxFileIngestModule.addArtifact.indexError.message=Failed to index email message detected artifact for keyword search."})
    private BlackboardArtifact addEmailArtifact(EmailMessage email, AbstractFile abstractFile) {
        BlackboardArtifact bbart = null;
        List<BlackboardAttribute> bbattributes = new ArrayList<>();
        String to = email.getRecipients();
        String cc = email.getCc();
        String bcc = email.getBcc();
        String from = email.getSender();
        long dateL = email.getSentDate();
        String headers = email.getHeaders();
        String body = email.getTextBody();
        String bodyHTML = email.getHtmlBody();
        String rtf = email.getRtfBody();
        String subject = email.getSubject();
        long id = email.getId();
        String localPath = email.getLocalPath();
        String threadID = email.getMessageThreadID();

        List<String> senderAddressList = new ArrayList<>();
        String senderAddress;
        senderAddressList.addAll(findEmailAddresess(from));
        
        AccountFileInstance senderAccountInstance = null;

        if (senderAddressList.size() == 1) {
            senderAddress = senderAddressList.get(0);
            try {
                senderAccountInstance = currentCase.getSleuthkitCase().getCommunicationsManager().createAccountFileInstance(Account.Type.EMAIL, senderAddress, EmailParserModuleFactory.getModuleName(), abstractFile);
            }
            catch(TskCoreException ex) {
                 logger.log(Level.WARNING, "Failed to create account for email address  " + senderAddress, ex); //NON-NLS
            }
        }
        else {
             logger.log(Level.WARNING, "Failed to find sender address, from  = {0}", from); //NON-NLS
        }
        
        List<String> recipientAddresses = new ArrayList<>();
        recipientAddresses.addAll(findEmailAddresess(to));
        recipientAddresses.addAll(findEmailAddresess(cc));
        recipientAddresses.addAll(findEmailAddresess(bcc));
        
        List<AccountFileInstance> recipientAccountInstances = new ArrayList<>();
        recipientAddresses.forEach((addr) -> {
            try {
                AccountFileInstance recipientAccountInstance = 
                currentCase.getSleuthkitCase().getCommunicationsManager().createAccountFileInstance(Account.Type.EMAIL, addr,
                        EmailParserModuleFactory.getModuleName(), abstractFile);
                recipientAccountInstances.add(recipientAccountInstance);
            }
            catch(TskCoreException ex) {
                logger.log(Level.WARNING, "Failed to create account for email address  " + addr, ex); //NON-NLS
            }
        });
                
        addArtifactAttribute(headers, ATTRIBUTE_TYPE.TSK_HEADERS, bbattributes);
        addArtifactAttribute(from, ATTRIBUTE_TYPE.TSK_EMAIL_FROM, bbattributes);
        addArtifactAttribute(to, ATTRIBUTE_TYPE.TSK_EMAIL_TO, bbattributes);
        addArtifactAttribute(subject, ATTRIBUTE_TYPE.TSK_SUBJECT, bbattributes);
        
        addArtifactAttribute(dateL, ATTRIBUTE_TYPE.TSK_DATETIME_RCVD, bbattributes);
        addArtifactAttribute(dateL, ATTRIBUTE_TYPE.TSK_DATETIME_SENT, bbattributes);
        
        addArtifactAttribute(body, ATTRIBUTE_TYPE.TSK_EMAIL_CONTENT_PLAIN, bbattributes);
        
        addArtifactAttribute(((id < 0L) ? NbBundle.getMessage(this.getClass(), "ThunderbirdMboxFileIngestModule.notAvail") : String.valueOf(id)), 
                ATTRIBUTE_TYPE.TSK_MSG_ID, bbattributes);
        
        addArtifactAttribute(((localPath.isEmpty() == false) ? localPath : "/foo/bar"), 
                ATTRIBUTE_TYPE.TSK_PATH, bbattributes);
        
        addArtifactAttribute(cc, ATTRIBUTE_TYPE.TSK_EMAIL_CC, bbattributes);
        addArtifactAttribute(bodyHTML, ATTRIBUTE_TYPE.TSK_EMAIL_CONTENT_HTML, bbattributes);
        addArtifactAttribute(rtf, ATTRIBUTE_TYPE.TSK_EMAIL_CONTENT_RTF, bbattributes);
        addArtifactAttribute(threadID, ATTRIBUTE_TYPE.TSK_THREAD_ID, bbattributes);
        
   
        try {
            
            bbart = abstractFile.newArtifact(BlackboardArtifact.ARTIFACT_TYPE.TSK_EMAIL_MSG);
            bbart.addAttributes(bbattributes);

            // Add account relationships
            currentCase.getSleuthkitCase().getCommunicationsManager().addRelationships(senderAccountInstance, recipientAccountInstances, bbart,Relationship.Type.MESSAGE, dateL);
            
            try {
                // index the artifact for keyword search
                blackboard.indexArtifact(bbart);
            } catch (Blackboard.BlackboardException ex) {
                logger.log(Level.SEVERE, "Unable to index blackboard artifact " + bbart.getArtifactID(), ex); //NON-NLS
                MessageNotifyUtil.Notify.error(Bundle.ThunderbirdMboxFileIngestModule_addArtifact_indexError_message(), bbart.getDisplayName());
            }
        } catch (TskCoreException | TskDataException ex) {
            logger.log(Level.WARNING, null, ex);
        }

        return bbart;
    }
    
    /**
     * Add an attribute of a specified type to a supplied Collection.
     * 
     * @param stringVal      The attribute value.
     * @param attrType     The type of attribute to be added.
     * @param bbattributes The Collection to which the attribute will be added.
     */
    static void addArtifactAttribute(String stringVal, BlackboardAttribute.Type attrType, Collection<BlackboardAttribute> bbattributes) {
        if (stringVal.isEmpty() == false) {
            bbattributes.add(new BlackboardAttribute(attrType, EmailParserModuleFactory.getModuleName(), stringVal));
        }
    }

    /**
     * Add an attribute of a specified type to a supplied Collection.
     * 
     * @param stringVal    The attribute value.
     * @param attrType     The type of attribute to be added.
     * @param bbattributes The Collection to which the attribute will be added.
     */
    static void addArtifactAttribute(String stringVal, ATTRIBUTE_TYPE attrType, Collection<BlackboardAttribute> bbattributes) {
        if (stringVal.isEmpty() == false) {
            bbattributes.add(new BlackboardAttribute(attrType, EmailParserModuleFactory.getModuleName(), stringVal));
        }
    }
    
    /**
     * Add an attribute of a specified type to a supplied Collection.
     * 
     * @param longVal      The attribute value.
     * @param attrType     The type of attribute to be added.
     * @param bbattributes The Collection to which the attribute will be added.
     */
    static void addArtifactAttribute(long longVal, ATTRIBUTE_TYPE attrType, Collection<BlackboardAttribute> bbattributes) {
        if (longVal > 0) {
            bbattributes.add(new BlackboardAttribute(attrType, EmailParserModuleFactory.getModuleName(), longVal));
        }
    }
    
    /**
     * Post an error message for the user.
     * 
     * @param subj    The error subject.
     * @param details The error details.
     */
    void postErrorMessage(String subj, String details) {
        IngestMessage ingestMessage = IngestMessage.createErrorMessage(EmailParserModuleFactory.getModuleVersion(), subj, details);
        services.postMessage(ingestMessage);
    }

    /**
     * Get the IngestServices object.
     * 
     * @return The IngestServices object.
     */
    IngestServices getServices() {
        return services;
    }

    @Override
    public void shutDown() {
        // nothing to shut down
    }
}<|MERGE_RESOLUTION|>--- conflicted
+++ resolved
@@ -409,11 +409,6 @@
      */
     private void processEmails(List<EmailMessage> emails, AbstractFile abstractFile) {
         List<AbstractFile> derivedFiles = new ArrayList<>();
-<<<<<<< HEAD
-        
-        EmailMessageThreader threader = new EmailMessageThreader();
-        threader.threadMessages(emails, String.format("%d", abstractFile.getId()));
-=======
 
         // Putting try/catch around this to catch any exception and still allow
         // the creation of the artifacts to continue.
@@ -422,7 +417,6 @@
         } catch(Exception ex) {
             logger.log(Level.WARNING, String.format("Exception thrown parsing emails from %s", abstractFile.getName()), ex);
         }
->>>>>>> 13d99eef
         
         for (EmailMessage email : emails) {
             BlackboardArtifact msgArtifact = addEmailArtifact(email, abstractFile);
